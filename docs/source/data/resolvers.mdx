--- conflicted
+++ resolved
@@ -360,11 +360,7 @@
 | `parent` | <p>The return value of the resolver for this field's parent (i.e., the previous resolver in the [resolver chain](#resolver-chains)).</p><p>For resolvers of top-level fields with no parent (such as fields of `Query`), this value is obtained from the `rootValue` function passed to [Apollo Server's constructor](/api/apollo-server/#constructor).</p>  |
 | `args` |  <p>An object that contains all GraphQL arguments provided for this field.</p><p> For example, when executing `query{ user(id: "4") }`, the `args` object passed to the `user` resolver is `{ "id": "4" }`.</p> |
 | `context` | <p>An object shared across all resolvers that are executing for a particular operation. Use this to share per-operation state, including authentication information, dataloader instances, and anything else to track across resolvers. </p><p>See [The `context` argument](#the-context-argument) for more information.</p> |
-<<<<<<< HEAD
-| `info` | <p>Contains information about the operation's execution state, including the field name, the path to the field from the root, and more. </p><p>Its core fields are listed in the [GraphQL.js source code](https://github.com/graphql/graphql-js/blob/master/src/type/definition.js#L917-L928). Apollo Server extends it with a [`cacheControl` field](../performance/caching/#in-your-resolvers-dynamic).</p> |
-=======
-| `info` | <p>Contains information about the operation's execution state, including the field name, the path to the field from the root, and more. </p><p>Its core fields are listed in the [GraphQL.js source code](https://github.com/graphql/graphql-js/blob/main/src/type/definition.ts#L965-L976), and it is extended with additional functionality by other modules, like [`apollo-cache-control`](https://github.com/apollographql/apollo-server/tree/570f548b887/packages/apollo-cache-control).</p> |
->>>>>>> 6b9c2a0f
+| `info` | <p>Contains information about the operation's execution state, including the field name, the path to the field from the root, and more. </p><p>Its core fields are listed in the [GraphQL.js source code](https://github.com/graphql/graphql-js/blob/main/src/type/definition.ts#L965-L976). Apollo Server extends it with a [`cacheControl` field](../performance/caching/#in-your-resolvers-dynamic).</p> |
 
 ### The `context` argument
 
