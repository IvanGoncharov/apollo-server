--- conflicted
+++ resolved
@@ -1,14 +1,9 @@
 {
-<<<<<<< HEAD
   "packages": ["packages/*", "v3"],
-  "version": "independent"
-=======
-  "packages": ["packages/*"],
   "version": "independent",
   "command": {
     "version": {
       "includeMergedTags": true
     }
   }
->>>>>>> 55c85bfb
 }