--- conflicted
+++ resolved
@@ -38,20 +38,15 @@
   PluginDefinition,
   GraphQLService,
   GraphQLExecutor,
-  ApolloServerPluginInlineTrace,
-  ApolloServerPluginUsageReporting,
-  ApolloServerPluginUsageReportingOptions,
 } from 'apollo-server-core';
-<<<<<<< HEAD
 import { Headers } from 'apollo-server-env';
-=======
-import { GraphQLExtension, GraphQLResponse } from 'graphql-extensions';
->>>>>>> fc4c0a8c
 import { TracingFormat } from 'apollo-tracing';
 import ApolloServerPluginResponseCache from 'apollo-server-plugin-response-cache';
 import { GraphQLRequestContext } from 'apollo-server-types';
 
 import { mockDate, unmockDate, advanceTimeBy } from '../../../__mocks__/date';
+import { ApolloServerPluginUsageReporting, ApolloServerPluginUsageReportingOptions } from "apollo-server-core/dist/plugin/usageReporting";
+import { ApolloServerPluginInlineTrace } from "apollo-server-core/dist/plugin/inlineTrace";
 
 export function createServerInfo<AS extends ApolloServerBase>(
   server: AS,
@@ -901,122 +896,6 @@
           (reportIngress.stop() || Promise.resolve()).then(done);
         });
 
-<<<<<<< HEAD
-=======
-        describe('extensions', () => {
-          // While it's been broken down quite a bit, this test is still
-          // overloaded and is a prime candidate for de-composition!
-          it('calls formatError and other overloaded client identity tests', async () => {
-            const throwError = jest.fn(() => {
-              throw new Error('nope');
-            });
-
-            const validationRule = jest.fn(() => {
-              // formatError should be called after validation
-              expect(formatError).not.toBeCalled();
-              // extension should be called after validation
-              expect(willSendResponseInExtension).not.toBeCalled();
-              return true;
-            });
-
-            const willSendResponseInExtension = jest.fn();
-
-            const formatError = jest.fn(error => {
-              try {
-                expect(error).toBeInstanceOf(Error);
-                // extension should be called before formatError
-                expect(willSendResponseInExtension).toHaveBeenCalledTimes(1);
-                // validationRules should be called before formatError
-                expect(validationRule).toHaveBeenCalledTimes(1);
-              } finally {
-                error.message = 'masked';
-                return error;
-              }
-            });
-
-            class Extension<TContext = any> extends GraphQLExtension {
-              willSendResponse(o: {
-                graphqlResponse: GraphQLResponse;
-                context: TContext;
-              }) {
-                expect(o.graphqlResponse.errors.length).toEqual(1);
-                // formatError should be called before willSendResponse
-                expect(formatError).toHaveBeenCalledTimes(1);
-                // validationRule should be called before willSendResponse
-                expect(validationRule).toHaveBeenCalledTimes(1);
-                willSendResponseInExtension();
-              }
-            }
-
-            const { url: uri } = await createApolloServer({
-              typeDefs: gql`
-                type Query {
-                  fieldWhichWillError: String
-                }
-              `,
-              resolvers: {
-                Query: {
-                  fieldWhichWillError: () => {
-                    throwError();
-                  },
-                },
-              },
-              validationRules: [validationRule],
-              extensions: [() => new Extension()],
-              apollo: {
-                key: 'service:my-app:secret',
-                graphVariant: 'current',
-              },
-              plugins: [
-                ApolloServerPluginUsageReporting({
-                  endpointUrl: reportIngress.getUrl(),
-                  maxUncompressedReportSize: 1,
-                  generateClientInfo: () => ({
-                    clientName: 'testing',
-                    clientReferenceId: '1234',
-                    clientVersion: 'v1.0.1',
-                  }),
-                }),
-              ],
-              formatError,
-              debug: true,
-              stopOnTerminationSignals: false,
-            });
-
-            const apolloFetch = createApolloFetch({ uri });
-
-            const result = await apolloFetch({
-              query: `{fieldWhichWillError}`,
-            });
-            expect(result.data).toEqual({
-              fieldWhichWillError: null,
-            });
-            expect(result.errors).toBeDefined();
-            expect(result.errors[0].message).toEqual('masked');
-
-            expect(validationRule).toHaveBeenCalledTimes(1);
-            expect(throwError).toHaveBeenCalledTimes(1);
-            expect(formatError).toHaveBeenCalledTimes(1);
-            expect(willSendResponseInExtension).toHaveBeenCalledTimes(1);
-
-            const reports = await reportIngress.promiseOfReports;
-
-            expect(reports.length).toBe(1);
-
-            const trace = Object.values(reports[0].tracesPerQuery)[0].trace[0];
-
-            expect(trace.clientReferenceId).toMatch(/1234/);
-            expect(trace.clientName).toMatch(/testing/);
-            expect(trace.clientVersion).toEqual('v1.0.1');
-
-            expect(trace.root!.child![0].error![0].message).toMatch(/nope/);
-            expect(trace.root!.child![0].error![0].message).not.toMatch(
-              /masked/,
-            );
-          });
-        });
-
->>>>>>> fc4c0a8c
         describe('traces', () => {
           let throwError: jest.Mock;
           let apolloFetch: ApolloFetch;
@@ -1778,453 +1657,6 @@
       });
     });
 
-<<<<<<< HEAD
-=======
-    describe('subscriptions', () => {
-      const SOMETHING_CHANGED_TOPIC = 'something_changed';
-      const pubsub = new PubSub();
-      let subscription:
-        | {
-            unsubscribe: () => void;
-          }
-        | undefined;
-
-      function createEvent(num: number) {
-        return setTimeout(
-          () =>
-            pubsub.publish(SOMETHING_CHANGED_TOPIC, {
-              num,
-            }),
-          num + 10,
-        );
-      }
-
-      afterEach(async () => {
-        if (subscription) {
-          try {
-            await subscription.unsubscribe();
-          } catch (e) {}
-          subscription = null;
-        }
-      });
-
-      it('enables subscriptions after creating subscriptions server', done => {
-        const typeDefs = gql`
-          type Query {
-            hi: String
-          }
-
-          type Subscription {
-            num: Int
-          }
-        `;
-
-        const query = `
-        subscription {
-          num
-        }
-      `;
-
-        const resolvers = {
-          Query: {
-            hi: () => 'here to placate graphql-js',
-          },
-          Subscription: {
-            num: {
-              subscribe: () => {
-                createEvent(1);
-                createEvent(2);
-                createEvent(3);
-                return pubsub.asyncIterator(SOMETHING_CHANGED_TOPIC);
-              },
-            },
-          },
-        };
-
-        createApolloServer({
-          typeDefs,
-          resolvers,
-        }).then(({ port, server, httpServer }) => {
-          server.installSubscriptionHandlers(httpServer);
-
-          const client = new SubscriptionClient(
-            `ws://localhost:${port}${server.subscriptionsPath}`,
-            {},
-            WebSocket,
-          );
-
-          const observable = client.request({ query });
-
-          let i = 1;
-          subscription = observable.subscribe({
-            next: ({ data }) => {
-              try {
-                expect(data.num).toEqual(i);
-                if (i === 3) {
-                  done();
-                }
-                i++;
-              } catch (e) {
-                done.fail(e);
-              }
-            },
-            error: done.fail,
-            complete: () => {
-              done.fail(new Error('should not complete'));
-            },
-          });
-        });
-      });
-      it('disables subscriptions when option set to false', done => {
-        const typeDefs = gql`
-          type Query {
-            "graphql-js forces there to be a query type"
-            hi: String
-          }
-
-          type Subscription {
-            num: Int
-          }
-        `;
-
-        const query = `
-        subscription {
-          num
-        }
-      `;
-
-        const resolvers = {
-          Query: {
-            hi: () => 'here to placate graphql-js',
-          },
-          Subscription: {
-            num: {
-              subscribe: () => {
-                createEvent(1);
-                return pubsub.asyncIterator(SOMETHING_CHANGED_TOPIC);
-              },
-            },
-          },
-        };
-
-        createApolloServer({
-          typeDefs,
-          resolvers,
-          subscriptions: false,
-        }).then(({ port, server, httpServer }) => {
-          try {
-            server.installSubscriptionHandlers(httpServer);
-            done.fail(
-              'subscription server creation should fail, since subscriptions are disabled',
-            );
-          } catch (e) {
-            expect(e.message).toMatch(/disabled/);
-          }
-
-          const client = new SubscriptionClient(
-            `ws://localhost:${port}${server.subscriptionsPath || ''}`,
-            {},
-            WebSocket,
-          );
-
-          const observable = client.request({ query });
-
-          subscription = observable.subscribe({
-            next: () => {
-              done.fail(new Error('should not call next'));
-            },
-            error: () => {
-              done.fail(new Error('should not notify of error'));
-            },
-            complete: () => {
-              done.fail(new Error('should not complete'));
-            },
-          });
-
-          // Unfortunately the error connection is not propagated to the
-          // observable. What should happen is we provide a default onError
-          // function that notifies the returned observable and can customize
-          // the behavior with an option in the client constructor. If you're
-          // available to make a PR to the following please do!
-          // https://github.com/apollographql/subscriptions-transport-ws/blob/master/src/client.ts
-          client.onError((_: Error) => {
-            done();
-          });
-        });
-      });
-      it('accepts subscriptions configuration', done => {
-        const onConnect = jest.fn(connectionParams => ({
-          ...connectionParams,
-        }));
-        const typeDefs = gql`
-          type Query {
-            hi: String
-          }
-
-          type Subscription {
-            num: Int
-          }
-        `;
-
-        const query = `
-        subscription {
-          num
-        }
-      `;
-
-        const resolvers = {
-          Query: {
-            hi: () => 'here to placate graphql-js',
-          },
-          Subscription: {
-            num: {
-              subscribe: () => {
-                createEvent(1);
-                createEvent(2);
-                createEvent(3);
-                return pubsub.asyncIterator(SOMETHING_CHANGED_TOPIC);
-              },
-            },
-          },
-        };
-
-        const path = '/sub';
-        createApolloServer({
-          typeDefs,
-          resolvers,
-          subscriptions: { onConnect, path },
-        })
-          .then(({ port, server, httpServer }) => {
-            server.installSubscriptionHandlers(httpServer);
-            expect(onConnect).not.toBeCalled();
-
-            expect(server.subscriptionsPath).toEqual(path);
-            const client = new SubscriptionClient(
-              `ws://localhost:${port}${server.subscriptionsPath}`,
-              {},
-              WebSocket,
-            );
-
-            const observable = client.request({ query });
-
-            let i = 1;
-            subscription = observable.subscribe({
-              next: ({ data }) => {
-                try {
-                  expect(onConnect).toHaveBeenCalledTimes(1);
-                  expect(data.num).toEqual(i);
-                  if (i === 3) {
-                    done();
-                  }
-                  i++;
-                } catch (e) {
-                  done.fail(e);
-                }
-              },
-              error: done.fail,
-              complete: () => {
-                done.fail(new Error('should not complete'));
-              },
-            });
-          })
-          .catch(done.fail);
-      });
-
-      it('takes websocket server subscriptions configuration', done => {
-        const onConnect = jest.fn(connectionParams => ({
-          ...connectionParams,
-        }));
-        const typeDefs = gql`
-          type Query {
-            hi: String
-          }
-
-          type Subscription {
-            num: Int
-          }
-        `;
-
-        const query = `
-        subscription {
-          num
-        }
-      `;
-
-        const resolvers = {
-          Query: {
-            hi: () => 'here to placate graphql-js',
-          },
-          Subscription: {
-            num: {
-              subscribe: () => {
-                createEvent(1);
-                createEvent(2);
-                createEvent(3);
-                return pubsub.asyncIterator(SOMETHING_CHANGED_TOPIC);
-              },
-            },
-          },
-        };
-
-        const path = '/sub';
-        createApolloServer({
-          typeDefs,
-          resolvers,
-          subscriptions: { onConnect, path },
-        })
-          .then(({ port, server }) => {
-            const subPort = (typeof port === "number" ? port : parseInt(port)) + 1
-            const websocketServer = new WebSocket.Server({port: subPort})
-            server.installSubscriptionHandlers(websocketServer);
-            expect(onConnect).not.toBeCalled();
-
-            expect(server.subscriptionsPath).toEqual(path);
-            const client = new SubscriptionClient(
-              `ws://localhost:${subPort}${server.subscriptionsPath}`,
-              {},
-              WebSocket,
-            );
-
-            const observable = client.request({ query });
-
-            let i = 1;
-            subscription = observable.subscribe({
-              next: ({ data }) => {
-                try {
-                  expect(onConnect).toHaveBeenCalledTimes(1);
-                  expect(data.num).toEqual(i);
-                  if (i === 3) {
-                    done();
-                  }
-                  i++;
-                } catch (e) {
-                  done.fail(e);
-                }
-              },
-              error: done.fail,
-              complete: () => {
-                done.fail(new Error('should not complete'));
-              },
-            });
-          })
-          .catch(done.fail);
-      });
-
-      it('allows introspection when introspection is enabled on ApolloServer', done => {
-        const typeDefs = gql`
-          type Query {
-            hi: String
-          }
-
-          type Subscription {
-            num: Int
-          }
-        `;
-
-        const query = getIntrospectionQuery();
-
-        const resolvers = {
-          Query: {
-            hi: () => 'here to placate graphql-js',
-          },
-          Subscription: {
-            num: {
-              subscribe: () => {
-                createEvent(1);
-                createEvent(2);
-                createEvent(3);
-                return pubsub.asyncIterator(SOMETHING_CHANGED_TOPIC);
-              },
-            },
-          },
-        };
-
-        createApolloServer({
-          typeDefs,
-          resolvers,
-          introspection: true,
-        }).then(({ port, server, httpServer }) => {
-          server.installSubscriptionHandlers(httpServer);
-
-          const client = new SubscriptionClient(
-            `ws://localhost:${port}${server.subscriptionsPath}`,
-            {},
-            WebSocket,
-          );
-
-          const observable = client.request({ query });
-
-          subscription = observable.subscribe({
-            next: ({ data }) => {
-              try {
-                expect(data).toMatchObject({ __schema: expect.any(Object) })
-              } catch (e) {
-                done.fail(e);
-              }
-              done();
-            }
-          });
-        });
-      });
-      it('disallows introspection when it\'s disabled on ApolloServer', done => {
-        const typeDefs = gql`
-          type Query {
-            hi: String
-          }
-
-          type Subscription {
-            num: Int
-          }
-        `;
-
-        const query = getIntrospectionQuery();
-
-        const resolvers = {
-          Query: {
-            hi: () => 'here to placate graphql-js',
-          },
-          Subscription: {
-            num: {
-              subscribe: () => {
-                createEvent(1);
-                createEvent(2);
-                createEvent(3);
-                return pubsub.asyncIterator(SOMETHING_CHANGED_TOPIC);
-              },
-            },
-          },
-        };
-
-        createApolloServer({
-          typeDefs,
-          resolvers,
-          introspection: false,
-        }).then(({ port, server, httpServer }) => {
-          server.installSubscriptionHandlers(httpServer);
-
-          const client = new SubscriptionClient(
-            `ws://localhost:${port}${server.subscriptionsPath}`,
-            {},
-            WebSocket,
-          );
-
-          const observable = client.request({ query });
-
-          subscription = observable.subscribe({
-            next: ({ data }) => {
-              try {
-                expect(data).toBeUndefined();
-              } catch (e) {
-                done.fail(e);
-              }
-              done();
-            }
-          });
-        });
-      });
-    });
-
->>>>>>> fc4c0a8c
     describe('Persisted Queries', () => {
       let uri: string;
       const query = gql`
@@ -3186,31 +2618,20 @@
         expect(result2.errors).toBeUndefined();
       });
 
-      it('passes apollo and engine data to the gateway', async () => {
+      it('passes apollo data to the gateway', async () => {
         const optionsSpy = jest.fn();
 
         const { gateway, triggers } = makeGatewayMock({ optionsSpy });
         triggers.resolveLoad({ schema, executor: () => {} });
         await createApolloServer({
           gateway,
-<<<<<<< HEAD
-          engine: { apiKey: 'service:tester:1234abc', graphVariant: 'staging' },
-=======
-          subscriptions: false,
           apollo: { key: 'service:tester:1234abc', graphVariant: 'staging' },
->>>>>>> fc4c0a8c
         });
 
         expect(optionsSpy).toHaveBeenLastCalledWith({
           apollo: {
             key: 'service:tester:1234abc',
             keyHash:
-              '0ca858e7fe8cffc01c5f1db917d2463b348b50d267427e54c1c8c99e557b242f4145930b949905ec430642467613610e471c40bb7a251b1e2248c399bb0498c4',
-            graphId: 'tester',
-            graphVariant: 'staging',
-          },
-          engine: {
-            apiKeyHash:
               '0ca858e7fe8cffc01c5f1db917d2463b348b50d267427e54c1c8c99e557b242f4145930b949905ec430642467613610e471c40bb7a251b1e2248c399bb0498c4',
             graphId: 'tester',
             graphVariant: 'staging',
