import {
  APIGatewayProxyCallback,
  APIGatewayProxyEvent,
  APIGatewayProxyEventV2,
  APIGatewayProxyResult,
  Context as LambdaContext,
} from 'aws-lambda';
<<<<<<< HEAD
import { ApolloServerBase, GraphQLOptions } from 'apollo-server-core';
=======
import {
  formatApolloErrors,
  processFileUploads,
  FileUploadOptions,
  ApolloServerBase,
  GraphQLOptions,
  runHttpQuery,
  HttpQueryError,
} from 'apollo-server-core';
>>>>>>> 8d45c2e3
import {
  renderPlaygroundPage,
  RenderPageOptions as PlaygroundRenderPageOptions,
} from '@apollographql/graphql-playground-html';
<<<<<<< HEAD
=======
import { ServerResponse, IncomingHttpHeaders, IncomingMessage } from 'http';
>>>>>>> 8d45c2e3

import { Headers } from 'apollo-server-env';

// We try to support payloadFormatEvent 1.0 and 2.0. See
// https://docs.aws.amazon.com/apigateway/latest/developerguide/http-api-develop-integrations-lambda.html
// for a bit of documentation as to what is in these objects. You can determine
// which one you have by checking `'path' in event` (V1 has path, V2 doesn't).
export type APIGatewayProxyEventV1OrV2 = APIGatewayProxyEvent | APIGatewayProxyEventV2;

function eventHttpMethod(event: APIGatewayProxyEventV1OrV2): string {
  return 'httpMethod' in event
    ? event.httpMethod
    : event.requestContext.http.method;
}

function eventPath(event: APIGatewayProxyEventV1OrV2): string {
  // Note: it's unclear if the V2 version should use `event.rawPath` or
  // `event.requestContext.http.path`; I can't find any documentation about the
  // distinction between the two. I'm choosing rawPath because that's what
  // @vendia/serverless-express does (though it also looks at a `requestPath`
  // field that doesn't exist in the docs or typings).
  return 'path' in event ? event.path : event.rawPath;
}
export interface CreateHandlerOptions<EventT extends APIGatewayProxyEventV1OrV2 = APIGatewayProxyEventV1OrV2> {
  cors?: {
    origin?: boolean | string | string[];
    methods?: string | string[];
    allowedHeaders?: string | string[];
    exposedHeaders?: string | string[];
    credentials?: boolean;
    maxAge?: number;
  };
<<<<<<< HEAD
  onHealthCheck?: (req: APIGatewayProxyEvent) => Promise<any>;
}

export class ApolloServer extends ApolloServerBase {
=======
  uploadsConfig?: FileUploadOptions;
  onHealthCheck?: (req: EventT) => Promise<any>;
}

export class FileUploadRequest extends Readable {
  headers!: IncomingHttpHeaders;
}

// Lambda has two ways of defining a handler: as an async Promise-returning
// function, and as a callback-invoking function.
// https://docs.aws.amazon.com/lambda/latest/dg/nodejs-handler.html The async
// variety was introduced with Lambda's Node 8 runtime. Apparently the
// callback-invoking variety was removed with their Node 14 runtime (their docs
// don't mention this anywhere but our users have reported this:
// https://github.com/apollographql/apollo-server/issues/1989#issuecomment-778982945).
// While AWS doesn't directly support pre-Node-8 runtimes any more, it's
// possible some users are using a Custom Runtime that still requires the Node 6
// version, and Apollo Server still technically supports Node 6. So for now, we
// define an async handler and use this function to convert it to a function
// that can work either as an async or callback handler.
//
// (Apollo Server 3 will drop Node 6 support, at which point we should just make
// this package always return an async handler.)
function maybeCallbackify<EventT extends APIGatewayProxyEventV1OrV2>(
  asyncHandler: (
    event: EventT,
    context: LambdaContext,
  ) => Promise<APIGatewayProxyResult>,
): (
  event: EventT,
  context: LambdaContext,
  callback: APIGatewayProxyCallback | undefined,
) => void | Promise<APIGatewayProxyResult> {
  return (
    event: EventT,
    context: LambdaContext,
    callback: APIGatewayProxyCallback | undefined,
  ) => {
    if (callback) {
      context.callbackWaitsForEmptyEventLoop = false;
      asyncHandler(event, context).then(
        (r: APIGatewayProxyResult) => callback(null, r),
        (e) => callback(e),
      );
      return;
    } else {
      return asyncHandler(event, context);
    }
  };
}

export class ApolloServer<EventT extends APIGatewayProxyEventV1OrV2 = APIGatewayProxyEventV1OrV2> extends ApolloServerBase {
>>>>>>> 8d45c2e3
  protected serverlessFramework(): boolean {
    return true;
  }

  // This translates the arguments from the middleware into graphQL options It
  // provides typings for the integration specific behavior, ideally this would
  // be propagated with a generic to the super class
  createGraphQLServerOptions(
    event: EventT,
    context: LambdaContext,
  ): Promise<GraphQLOptions> {
    return super.graphQLServerOptions({ event, context });
  }

  public createHandler(
    { cors, onHealthCheck }: CreateHandlerOptions<EventT> = {
      cors: undefined,
      onHealthCheck: undefined,
    },
  ) {
    const corsHeaders = new Headers();

    if (cors) {
      if (cors.methods) {
        if (typeof cors.methods === 'string') {
          corsHeaders.set('access-control-allow-methods', cors.methods);
        } else if (Array.isArray(cors.methods)) {
          corsHeaders.set(
            'access-control-allow-methods',
            cors.methods.join(','),
          );
        }
      }

      if (cors.allowedHeaders) {
        if (typeof cors.allowedHeaders === 'string') {
          corsHeaders.set('access-control-allow-headers', cors.allowedHeaders);
        } else if (Array.isArray(cors.allowedHeaders)) {
          corsHeaders.set(
            'access-control-allow-headers',
            cors.allowedHeaders.join(','),
          );
        }
      }

      if (cors.exposedHeaders) {
        if (typeof cors.exposedHeaders === 'string') {
          corsHeaders.set('access-control-expose-headers', cors.exposedHeaders);
        } else if (Array.isArray(cors.exposedHeaders)) {
          corsHeaders.set(
            'access-control-expose-headers',
            cors.exposedHeaders.join(','),
          );
        }
      }

      if (cors.credentials) {
        corsHeaders.set('access-control-allow-credentials', 'true');
      }
      if (typeof cors.maxAge === 'number') {
        corsHeaders.set('access-control-max-age', cors.maxAge.toString());
      }
    }

    return maybeCallbackify<EventT>(
      async (
        event: EventT,
        context: LambdaContext,
      ): Promise<APIGatewayProxyResult> => {
        const eventHeaders = new Headers(event.headers);

        // Make a request-specific copy of the CORS headers, based on the server
        // global CORS headers we've set above.
        const requestCorsHeaders = new Headers(corsHeaders);

        if (cors && cors.origin) {
          const requestOrigin = eventHeaders.get('origin');
          if (typeof cors.origin === 'string') {
            requestCorsHeaders.set('access-control-allow-origin', cors.origin);
          } else if (
            requestOrigin &&
            (typeof cors.origin === 'boolean' ||
              (Array.isArray(cors.origin) &&
                requestOrigin &&
                cors.origin.includes(requestOrigin)))
          ) {
            requestCorsHeaders.set(
              'access-control-allow-origin',
              requestOrigin,
            );
          }

          const requestAccessControlRequestHeaders = eventHeaders.get(
            'access-control-request-headers',
          );
          if (!cors.allowedHeaders && requestAccessControlRequestHeaders) {
            requestCorsHeaders.set(
              'access-control-allow-headers',
              requestAccessControlRequestHeaders,
            );
          }
        }

        // Convert the `Headers` into an object which can be spread into the
        // various headers objects below.
        // Note: while Object.fromEntries simplifies this code, it's only currently
        //       supported in Node 12 (we support >=6)
        const requestCorsHeadersObject = Array.from(requestCorsHeaders).reduce<
          Record<string, string>
        >((headersObject, [key, value]) => {
          headersObject[key] = value;
          return headersObject;
        }, {});

        if (eventHttpMethod(event) === 'OPTIONS') {
          return {
            body: '',
            statusCode: 204,
            headers: {
              ...requestCorsHeadersObject,
            },
          };
        }

        if (eventPath(event).endsWith('/.well-known/apollo/server-health')) {
          if (onHealthCheck) {
            try {
              await onHealthCheck(event);
            } catch (_) {
              return {
                body: JSON.stringify({ status: 'fail' }),
                statusCode: 503,
                headers: {
                  'Content-Type': 'application/json',
                  ...requestCorsHeadersObject,
                },
<<<<<<< HEAD
              });
            });
            return;
          } else {
            return callback(null, successfulResponse);
          }
      }

      if (this.playgroundOptions && event.httpMethod === 'GET') {
        const acceptHeader = event.headers['Accept'] || event.headers['accept'];
        if (acceptHeader && acceptHeader.includes('text/html')) {
          const path =
            event.path ||
            (event.requestContext && event.requestContext.path) ||
            '/';

          const playgroundRenderPageOptions: PlaygroundRenderPageOptions = {
            endpoint: path,
            ...this.playgroundOptions,
          };

          return callback(null, {
            body: renderPlaygroundPage(playgroundRenderPageOptions),
=======
              };
            }
          }
          return {
            body: JSON.stringify({ status: 'pass' }),
>>>>>>> 8d45c2e3
            statusCode: 200,
            headers: {
              'Content-Type': 'application/json',
              ...requestCorsHeadersObject,
            },
          };
        }

<<<<<<< HEAD
      const callbackFilter: APIGatewayProxyCallback = (error, result) => {
        callback(
          error,
          result && {
            ...result,
            headers: {
              ...result.headers,
              ...requestCorsHeadersObject,
            },
          },
        );
      };

      graphqlLambda(async () => {
        // In a world where this `createHandler` was async, we might avoid this
        // but since we don't want to introduce a breaking change to this API
        // (by switching it to `async`), we'll leverage the
        // `GraphQLServerOptions`, which are dynamically built on each request,
        // to `await` the `promiseWillStart` which we kicked off at the top of
        // this method to ensure that it runs to completion (which is part of
        // its contract) prior to processing the request.
        await promiseWillStart;
        return this.createGraphQLServerOptions(event, context);
      })(event, context, callbackFilter);
    };
=======
        if (this.playgroundOptions && eventHttpMethod(event) === 'GET') {
          const acceptHeader =
            event.headers['Accept'] || event.headers['accept'];
          if (acceptHeader && acceptHeader.includes('text/html')) {
            const path = eventPath(event) || '/';

            const playgroundRenderPageOptions: PlaygroundRenderPageOptions = {
              endpoint: path,
              ...this.playgroundOptions,
            };

            return {
              body: renderPlaygroundPage(playgroundRenderPageOptions),
              statusCode: 200,
              headers: {
                'Content-Type': 'text/html',
                ...requestCorsHeadersObject,
              },
            };
          }
        }

        // graphql-upload uses this response purely as a way of knowing when to
        // clean up its temporary files, so we just make a fake response for
        // that purpose.
        const response = new Writable() as ServerResponse;
        const contentType = (
          event.headers['content-type'] ||
          event.headers['Content-Type'] ||
          ''
        ).toLowerCase();
        const isMultipart = contentType.startsWith('multipart/form-data');
        type UnwrapPromise<T> = T extends Promise<infer U> ? U : T;
        let bodyFromFileUploads:
          | UnwrapPromise<
              ReturnType<Exclude<typeof processFileUploads, undefined>>
            >
          | undefined;
        if (isMultipart && typeof processFileUploads === 'function') {
          const request = new FileUploadRequest() as IncomingMessage;
          request.push(
            Buffer.from(
              <any>event.body,
              event.isBase64Encoded ? 'base64' : 'ascii',
            ),
          );
          request.push(null);
          request.headers = event.headers;
          try {
            bodyFromFileUploads = await processFileUploads(
              request,
              response,
              this.uploadsConfig || {},
            );
          } catch (error) {
            throw formatApolloErrors([error], {
              formatter: this.requestOptions.formatError,
              debug: this.requestOptions.debug,
            });
          }
        }

        try {
          let { body, isBase64Encoded } = event;
          let query: Record<string, any> | Record<string, any>[];

          if (body && isBase64Encoded && !isMultipart) {
            body = Buffer.from(body, 'base64').toString();
          }

          if (eventHttpMethod(event) === 'POST' && !body) {
            return {
              body: 'POST body missing.',
              statusCode: 500,
            };
          }

          if (bodyFromFileUploads) {
            query = bodyFromFileUploads;
          } else if (body && eventHttpMethod(event) === 'POST' && isMultipart) {
            // XXX Not clear if this was only intended to handle the uploads
            // case or if it had more general applicability
            query = body as any;
          } else if (body && eventHttpMethod(event) === 'POST') {
            query = JSON.parse(body);
          } else {
            // XXX Note that
            query = event.queryStringParameters || {};
          }

          try {
            const { graphqlResponse, responseInit } = await runHttpQuery(
              [event, context],
              {
                method: eventHttpMethod(event),
                options: async () => {
                  return this.createGraphQLServerOptions(event, context);
                },
                query,
                request: {
                  url: eventPath(event),
                  method: eventHttpMethod(event),
                  headers: eventHeaders,
                },
              },
            );
            return {
              body: graphqlResponse,
              statusCode: 200,
              headers: {
                ...responseInit.headers,
                ...requestCorsHeadersObject,
              },
            };
          } catch (error) {
            if (error.name !== 'HttpQueryError') throw error;
            const httpQueryError = error as HttpQueryError;
            return {
              body: httpQueryError.message,
              statusCode: httpQueryError.statusCode,
              headers: {
                ...httpQueryError.headers,
                ...requestCorsHeadersObject,
              },
            };
          }
        } finally {
          response.end();
        }
      },
    );
>>>>>>> 8d45c2e3
  }
}<|MERGE_RESOLUTION|>--- conflicted
+++ resolved
@@ -5,27 +5,16 @@
   APIGatewayProxyResult,
   Context as LambdaContext,
 } from 'aws-lambda';
-<<<<<<< HEAD
-import { ApolloServerBase, GraphQLOptions } from 'apollo-server-core';
-=======
 import {
-  formatApolloErrors,
-  processFileUploads,
-  FileUploadOptions,
   ApolloServerBase,
   GraphQLOptions,
   runHttpQuery,
   HttpQueryError,
 } from 'apollo-server-core';
->>>>>>> 8d45c2e3
 import {
   renderPlaygroundPage,
   RenderPageOptions as PlaygroundRenderPageOptions,
 } from '@apollographql/graphql-playground-html';
-<<<<<<< HEAD
-=======
-import { ServerResponse, IncomingHttpHeaders, IncomingMessage } from 'http';
->>>>>>> 8d45c2e3
 
 import { Headers } from 'apollo-server-env';
 
@@ -33,7 +22,9 @@
 // https://docs.aws.amazon.com/apigateway/latest/developerguide/http-api-develop-integrations-lambda.html
 // for a bit of documentation as to what is in these objects. You can determine
 // which one you have by checking `'path' in event` (V1 has path, V2 doesn't).
-export type APIGatewayProxyEventV1OrV2 = APIGatewayProxyEvent | APIGatewayProxyEventV2;
+export type APIGatewayProxyEventV1OrV2 =
+  | APIGatewayProxyEvent
+  | APIGatewayProxyEventV2;
 
 function eventHttpMethod(event: APIGatewayProxyEventV1OrV2): string {
   return 'httpMethod' in event
@@ -49,7 +40,9 @@
   // field that doesn't exist in the docs or typings).
   return 'path' in event ? event.path : event.rawPath;
 }
-export interface CreateHandlerOptions<EventT extends APIGatewayProxyEventV1OrV2 = APIGatewayProxyEventV1OrV2> {
+export interface CreateHandlerOptions<
+  EventT extends APIGatewayProxyEventV1OrV2 = APIGatewayProxyEventV1OrV2
+> {
   cors?: {
     origin?: boolean | string | string[];
     methods?: string | string[];
@@ -58,18 +51,7 @@
     credentials?: boolean;
     maxAge?: number;
   };
-<<<<<<< HEAD
-  onHealthCheck?: (req: APIGatewayProxyEvent) => Promise<any>;
-}
-
-export class ApolloServer extends ApolloServerBase {
-=======
-  uploadsConfig?: FileUploadOptions;
   onHealthCheck?: (req: EventT) => Promise<any>;
-}
-
-export class FileUploadRequest extends Readable {
-  headers!: IncomingHttpHeaders;
 }
 
 // Lambda has two ways of defining a handler: as an async Promise-returning
@@ -115,8 +97,9 @@
   };
 }
 
-export class ApolloServer<EventT extends APIGatewayProxyEventV1OrV2 = APIGatewayProxyEventV1OrV2> extends ApolloServerBase {
->>>>>>> 8d45c2e3
+export class ApolloServer<
+  EventT extends APIGatewayProxyEventV1OrV2 = APIGatewayProxyEventV1OrV2
+> extends ApolloServerBase {
   protected serverlessFramework(): boolean {
     return true;
   }
@@ -253,37 +236,11 @@
                   'Content-Type': 'application/json',
                   ...requestCorsHeadersObject,
                 },
-<<<<<<< HEAD
-              });
-            });
-            return;
-          } else {
-            return callback(null, successfulResponse);
-          }
-      }
-
-      if (this.playgroundOptions && event.httpMethod === 'GET') {
-        const acceptHeader = event.headers['Accept'] || event.headers['accept'];
-        if (acceptHeader && acceptHeader.includes('text/html')) {
-          const path =
-            event.path ||
-            (event.requestContext && event.requestContext.path) ||
-            '/';
-
-          const playgroundRenderPageOptions: PlaygroundRenderPageOptions = {
-            endpoint: path,
-            ...this.playgroundOptions,
-          };
-
-          return callback(null, {
-            body: renderPlaygroundPage(playgroundRenderPageOptions),
-=======
               };
             }
           }
           return {
             body: JSON.stringify({ status: 'pass' }),
->>>>>>> 8d45c2e3
             statusCode: 200,
             headers: {
               'Content-Type': 'application/json',
@@ -292,33 +249,6 @@
           };
         }
 
-<<<<<<< HEAD
-      const callbackFilter: APIGatewayProxyCallback = (error, result) => {
-        callback(
-          error,
-          result && {
-            ...result,
-            headers: {
-              ...result.headers,
-              ...requestCorsHeadersObject,
-            },
-          },
-        );
-      };
-
-      graphqlLambda(async () => {
-        // In a world where this `createHandler` was async, we might avoid this
-        // but since we don't want to introduce a breaking change to this API
-        // (by switching it to `async`), we'll leverage the
-        // `GraphQLServerOptions`, which are dynamically built on each request,
-        // to `await` the `promiseWillStart` which we kicked off at the top of
-        // this method to ensure that it runs to completion (which is part of
-        // its contract) prior to processing the request.
-        await promiseWillStart;
-        return this.createGraphQLServerOptions(event, context);
-      })(event, context, callbackFilter);
-    };
-=======
         if (this.playgroundOptions && eventHttpMethod(event) === 'GET') {
           const acceptHeader =
             event.headers['Accept'] || event.headers['accept'];
@@ -341,115 +271,67 @@
           }
         }
 
-        // graphql-upload uses this response purely as a way of knowing when to
-        // clean up its temporary files, so we just make a fake response for
-        // that purpose.
-        const response = new Writable() as ServerResponse;
-        const contentType = (
-          event.headers['content-type'] ||
-          event.headers['Content-Type'] ||
-          ''
-        ).toLowerCase();
-        const isMultipart = contentType.startsWith('multipart/form-data');
-        type UnwrapPromise<T> = T extends Promise<infer U> ? U : T;
-        let bodyFromFileUploads:
-          | UnwrapPromise<
-              ReturnType<Exclude<typeof processFileUploads, undefined>>
-            >
-          | undefined;
-        if (isMultipart && typeof processFileUploads === 'function') {
-          const request = new FileUploadRequest() as IncomingMessage;
-          request.push(
-            Buffer.from(
-              <any>event.body,
-              event.isBase64Encoded ? 'base64' : 'ascii',
-            ),
-          );
-          request.push(null);
-          request.headers = event.headers;
-          try {
-            bodyFromFileUploads = await processFileUploads(
-              request,
-              response,
-              this.uploadsConfig || {},
-            );
-          } catch (error) {
-            throw formatApolloErrors([error], {
-              formatter: this.requestOptions.formatError,
-              debug: this.requestOptions.debug,
-            });
-          }
+        let { body, isBase64Encoded } = event;
+        let query: Record<string, any> | Record<string, any>[];
+
+        if (body && isBase64Encoded) {
+          body = Buffer.from(body, 'base64').toString();
+        }
+
+        if (eventHttpMethod(event) === 'POST' && !body) {
+          return {
+            body: 'POST body missing.',
+            statusCode: 500,
+          };
+        }
+
+        if (body && eventHttpMethod(event) === 'POST') {
+          query = JSON.parse(body);
+        } else {
+          // XXX Note that if a parameter is included multiple times, this only
+          // includes the first version for payloadFormatVersion 1.0 but
+          // contains all of them joined with commas for payloadFormatVersion
+          // 2.0.
+          query = event.queryStringParameters || {};
         }
 
         try {
-          let { body, isBase64Encoded } = event;
-          let query: Record<string, any> | Record<string, any>[];
-
-          if (body && isBase64Encoded && !isMultipart) {
-            body = Buffer.from(body, 'base64').toString();
-          }
-
-          if (eventHttpMethod(event) === 'POST' && !body) {
-            return {
-              body: 'POST body missing.',
-              statusCode: 500,
-            };
-          }
-
-          if (bodyFromFileUploads) {
-            query = bodyFromFileUploads;
-          } else if (body && eventHttpMethod(event) === 'POST' && isMultipart) {
-            // XXX Not clear if this was only intended to handle the uploads
-            // case or if it had more general applicability
-            query = body as any;
-          } else if (body && eventHttpMethod(event) === 'POST') {
-            query = JSON.parse(body);
-          } else {
-            // XXX Note that
-            query = event.queryStringParameters || {};
-          }
-
-          try {
-            const { graphqlResponse, responseInit } = await runHttpQuery(
-              [event, context],
-              {
+          const { graphqlResponse, responseInit } = await runHttpQuery(
+            [event, context],
+            {
+              method: eventHttpMethod(event),
+              options: async () => {
+                return this.createGraphQLServerOptions(event, context);
+              },
+              query,
+              request: {
+                url: eventPath(event),
                 method: eventHttpMethod(event),
-                options: async () => {
-                  return this.createGraphQLServerOptions(event, context);
-                },
-                query,
-                request: {
-                  url: eventPath(event),
-                  method: eventHttpMethod(event),
-                  headers: eventHeaders,
-                },
+                headers: eventHeaders,
               },
-            );
-            return {
-              body: graphqlResponse,
-              statusCode: 200,
-              headers: {
-                ...responseInit.headers,
-                ...requestCorsHeadersObject,
-              },
-            };
-          } catch (error) {
-            if (error.name !== 'HttpQueryError') throw error;
-            const httpQueryError = error as HttpQueryError;
-            return {
-              body: httpQueryError.message,
-              statusCode: httpQueryError.statusCode,
-              headers: {
-                ...httpQueryError.headers,
-                ...requestCorsHeadersObject,
-              },
-            };
-          }
-        } finally {
-          response.end();
+            },
+          );
+          return {
+            body: graphqlResponse,
+            statusCode: 200,
+            headers: {
+              ...responseInit.headers,
+              ...requestCorsHeadersObject,
+            },
+          };
+        } catch (error) {
+          if (error.name !== 'HttpQueryError') throw error;
+          const httpQueryError = error as HttpQueryError;
+          return {
+            body: httpQueryError.message,
+            statusCode: httpQueryError.statusCode,
+            headers: {
+              ...httpQueryError.headers,
+              ...requestCorsHeadersObject,
+            },
+          };
         }
       },
     );
->>>>>>> 8d45c2e3
   }
 }