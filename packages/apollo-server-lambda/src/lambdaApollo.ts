--- conflicted
+++ resolved
@@ -44,23 +44,7 @@
         statusCode: 500,
       });
     }
-<<<<<<< HEAD
-=======
 
-    const contentType = event.headers["content-type"] || event.headers["Content-Type"];
-    let query: Record<string, any> | Record<string, any>[];
-
-    if (body && event.httpMethod === 'POST' &&
-      contentType && contentType.startsWith("multipart/form-data")
-    ) {
-      query = body as any;
-    } else if (body && event.httpMethod === 'POST') {
-      query = JSON.parse(body);
-    } else {
-      query = event.queryStringParameters || {};
-    }
-
->>>>>>> 3e422fe2
     runHttpQuery([event, context], {
       method: event.httpMethod,
       options: options,
