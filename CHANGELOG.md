# CHANGELOG

The version headers in this history reflect the versions of Apollo Server itself.  Versions of other packages (e.g., those which are not actual HTTP integrations; packages not prefixed with "`apollo-server`", or just supporting packages) may use different versions.

🆕 **Please Note!**: 🆕 **The `@apollo/federation` and `@apollo/gateway` packages now live in the [`apollographql/federation`](https://github.com/apollographql/federation) repository.**

- [`@apollo/gateway`](https://github.com/apollographql/federation/blob/HEAD/gateway-js/CHANGELOG.md)
- [`@apollo/federation`](https://github.com/apollographql/federation/blob/HEAD/federation-js/CHANGELOG.md)

## vNEXT

<<<<<<< HEAD
- _Nothing yet! Stay tuned!_

## v3.1.0
=======
- `apollo-server-env`: Update `Headers.values()` type to match what `node-fetch` actually does and what the Fetch spec says it should be, and what `@types/node-fetch` [finally](https://github.com/DefinitelyTyped/DefinitelyTyped/pull/54674) gets correct. [PR #5537](https://github.com/apollographql/apollo-server/pull/5537)


>>>>>>> f567779c

- `apollo-server-core`: If a client does not provide a value or provides null for a variable declared to be non-null, this is now reported as an error with an `extensions.code` of `BAD_USER_INPUT` rather than `INTERNAL_SERVER_ERROR`. (This is similar to a change we made in v2.23.0 for variables that are sent as the wrong type.) [PR #5508](https://github.com/apollographql/apollo-server/pull/5508) [Issue #5353](https://github.com/apollographql/apollo-server/issues/5353)
- `apollo-server-core`/`apollo-server-plugin-base`: Add support for `schemaDidLoadOrUpdate` event hooks, to be specified by the `serverWillStart` event hook. Plugins listening for this event will receive the API schema (and core schema for gateways) when the server's schema is initially loaded and when the server's schema is updated. For more information about this plugin event, see [the plugin event reference documentation](https://www.apollographql.com/docs/apollo-server/integrations/plugins-event-reference/). [PR #5187](https://github.com/apollographql/apollo-server/pull/5187)
- `apollo-server-core`: Add support for schema reporting when using Apollo Gateway. At the time of this package's release, Apollo Studio does not yet support schema reporting from gateways, so you should not use this feature yet for gateways (unless instructed otherwise by Apollo staff or by the Studio docs). If you do enable schema reporting for a gateway, the version of `@apollo/gateway` must be at least `0.35.0` , or else `start()` will error. [PR #5187](https://github.com/apollographql/apollo-server/pull/5187)
- `apollo-server-core`: Support gateways without executors, to help with mocking gateways. Note that if you have a custom `GatewayInterface` implementation, Apollo Server will now honor the `executor` returned from `load` and will ignore the `executor` method on the gateway itself. See the PR for details. [PR #5539](https://github.com/apollographql/apollo-server/pull/5539)
- `apollo-server-plugin-response-cache`, `apollo-server-plugin-operation-registry`: Change how the  default export from the package is set up to fix errors with some build tools. [PR #5542](https://github.com/apollographql/apollo-server/pull/5542)

## v3.0.2

- `apollo-server-types`: TypeScript typings for `info.cacheControl` are now added to `GraphQLResolveInfo` as part of `apollo-server-types` rather than a nested file in `apollo-server-core`, and the field now has a named type, `ResolveInfoCacheControl`. [PR #5512](https://github.com/apollographql/apollo-server/pull/5512)
- `apollo-server-micro`: Like the other framework integrations, only serve landing pages from the GraphQL path (`/graphql` by default, configurable via the `path` option to `createHandler`). [PR #5516](https://github.com/apollographql/apollo-server/pull/5516)
- `apollo-server-env`: Remove polyfills of `Object.values`, `Object.entries`, and `util.promisify` which were only required for Node 6 support. Remove `ValueOrPromise` and `WithRequired` TypeScript types that are also provided by `apollo-server-types`. [PR #5515](https://github.com/apollographql/apollo-server/pull/5515)

## v3.0.1

- `apollo-server-core`: The default `maxAge` (which defaults to 0) for a field should only be applied if no dynamic cache control hint is set. Specifically, if you call the (new in 3.0.0) function `info.cacheControl.cacheHint.restrict({ maxAge: 60 })`, it should set `maxAge` to 60 even if the default max age is lower. (This bug fix is the behavior that was intended for 3.0.0, and primarily affects the behavior of functions added in Apollo Server 3. This does mean that checking `info.cacheControl.cacheHint` now only shows explicitly-set `maxAge` and not the default, but this seems like it will be helpful since it lets you differentiate between the two similar circumstances.) [PR #5492](https://github.com/apollographql/apollo-server/pull/5492)
- `apollo-server-lambda`: Fix TypeScript types for `context` function. (In 3.0.0, the TS types for the `context` function were accidentally inherited from `apollo-server-express` instead of using the correct Lambda-specific types). [PR #5481](https://github.com/apollographql/apollo-server/pull/5481)
- `apollo-server-lambda`, `apollo-server-cloud-functions`: Make the default URL path for handling GraphQL be `/` (ie, handle all requests). This is similar to how these packages work in Apollo Server 2. After this change, `apollo-server` and the serverless integrations have a default URL path of `/` (or ignore the path entirely, in the case of `apollo-server-azure-functions`), and the framework integrations have a default URL path of `/graphql`. This is a backwards-incompatible change from 3.0.1 but minimizes the changes from Apollo Server 2 (and this AS3 change was not intended or documented). [PR #5497](https://github.com/apollographql/apollo-server/pull/5497) [Issue #5462](https://github.com/apollographql/apollo-server/issues/5462)

## v3.0.0

### BREAKING CHANGES

Apollo Server 3 contains quite a few breaking changes. Read our [migration guide](https://www.apollographql.com/docs/apollo-server/migration/) for more details on how to update your app.

#### Bumped dependencies

The minimum versions of these dependencies have been bumped to provide an improved foundation for the development of future features.

- Dropped support for Node.js v6, v8 and v10. Apollo Server 3.x is being compiled to ES2020, which maps to Node.js 12+.
  - Note also that we only test Apollo Server on _even-numbered_ versions of Node.js, and we only aim to support Node.js versions that are under [long-term support](https://nodejs.org/en/about/releases/#releases) from the Node.js Foundation.
- Dropped support for versions of the `graphql` library prior to `15.3.0`.
- The `mocks` option of the `ApolloServer` constructor now uses `@graphql-tools/mock` v7 instead of `graphql-tools` v4, which causes some [breaking changes](https://www.graphql-tools.com/docs/mocking#migration-from-v7-and-below).
  - For example, mock functions no longer receive arguments and cannot return `Promise`s.
  - Note that some parts of the v7 migration guide suggest using the `resolvers` argument to `addMocksToSchema`. Apollo Server does not support this option, but you can call `addMocksToSchema` yourself and pass the result to the `schema` option of the `ApolloServer` constructor.

#### Removed functionality

Certain undersupported and underused Apollo Server features have been removed in favor of current or future methods for achieving similar functionality. Many of these features can be manually re-enabled, as listed below.

- Dropped built-in partial support for subscriptions via the `subscriptions-transport-ws` package.
  - This integration did not support many Apollo Server features, and `subscriptions-transport-ws` has not been actively maintained.
  - To re-enable subscriptions in Apollo Server 3 as they're supported in v2, [see the migration guide](https://www.apollographql.com/docs/apollo-server/migration/#Subscriptions).
  - We hope to provide more deeply integrated subscription support in a future release.
- Dropped built-in support for file uploads via the `graphql-upload` package.
  - To re-enable file uploads in Apollo Server 3 as they're supported in v2, [see the migration guide](https://www.apollographql.com/docs/apollo-server/migration/#File-uploads).
- Dropped support for the `graphql-extensions` API (e.g., `GraphQLExtensions`, `extensions`) in favor of the Apollo Server [plugins API](https://www.apollographql.com/docs/apollo-server/integrations/plugins/).
- Dropped support for passing the `schemaDirectives` option to the `ApolloServer` constructor.
  - This option was passed directly to the `graphql-tools` function `makeExecutableSchema`. To continue using it, you can import `makeExecutableSchema` from `@graphql-tools/schema` and call it yourself:

    ```
    new ApolloServer({
      schema: makeExecutableSchema({
        typeDefs,
        resolvers,
        schemaDirectives
      })
    })
    ```

    Note that `graphql-tools` calls this feature ["legacy" schema directives](https://www.graphql-tools.com/docs/legacy-schema-directives/), and you might want to consider the newer [`schemaTransforms`](https://www.graphql-tools.com/docs/schema-directives/) option instead.
- Removed the deprecated `ApolloServer.schema` field, which never worked with federated gateways.
  - To extract your schema from your server, you can make a plugin with `serverWillStart` or register `onSchemaChange` on your gateway.
- `apollo-datasource-rest`: We no longer officially support overriding the `baseURL` property with a getter, because TypeScript 4 does not allow you to do so.
- Removed the automatic addition of the `@cacheControl` directive to schemas.
  - This directive was added in some circumstances but not in others, which caused confusion.
  - If you use `@cacheControl`, you can [define it in your schema as shown in the docs](https://www.apollographql.com/docs/apollo-server/performance/caching/#in-your-schema-static).
- Removed the `tracing` option passed to the `ApolloServer` constructor. The corresponding `apollo-tracing` package has been deprecated and is no longer being published.
  - This package implemented an inefficient JSON format for execution traces returned via the `tracing` GraphQL response extension. This format was only consumed by the deprecated `engineproxy` and GraphQL Playground.
  - If you rely on this trace format, the old version of `apollo-tracing` should still work:

    ```
    new ApolloServer({
      plugins: [
        require('apollo-tracing').plugin()
      ]
    });
    ```
- Removed a redundant mechanism for applying extensions to an `ApolloError`.
  - Applied extensions are now available only on `error.extensions`, and are not _also_ available on `error` itself.
  - For details, see [#5294](https://github.com/apollographql/apollo-server/pull/5294).
  - Relatedly, the `ForbiddenError` and `AuthenticationError` constructors now allow you to pass additional extensions.
- Removed the `cacheControl` option passed to the `ApolloServer` constructor.
  - By default, Apollo Server continues to calculate an overall cache policy for each operation and sets the `Cache-Control` HTTP header. However, this is now implemented directly inside `apollo-server-core` instead of inside a separate `apollo-cache-control` package (this package has been deprecated and is no longer being published).
  - Setting cache control options like `defaultMaxAge` is now done via the newly exported `ApolloServerPluginCacheControl` plugin, instead of as a top-level constructor option. This follows the same pattern as other built-in plugins like usage reporting.
  - The `CacheHint` and `CacheScope` types are now exported from `apollo-server-types`. The `info.cacheControl.cacheHint` object now has additional methods (`replace`, `restrict`, and `policyIfCacheable`), and its fields update when those methods or `setCacheHint` are called. These methods also exist on `requestContext.overallCachePolicy`, which is always defined and which should not be overwritten (use `replace` instead). There is also a new function `info.cacheControl.cacheHintFromType` available.
  - `@cacheControl` directives on type extensions are no longer ignored. Fields returning union types are now treated similarly to fields returning object and interface types (`@cacheControl` directives on the type are honored, the default `maxAge` is applied to them).
  - New feature: `@cacheControl(inheritMaxAge: true)` when applied to a composite type or a field returning a composite type means that the default `maxAge` is not applied to that field (unless it is a root field).
- Due to conflicts with same/similar globals provided by `@types/supertest` (which we use in our testing), some global TypeScript definitions have been removed from `apollo-server-env` including that of, e.g., `fetch`, `RequestInfo`, `Headers`, `Request`, `Response`, `ResponseInit`, and more.  [See the full list prior to removal here](https://github.com/apollographql/apollo-server/blob/32cfdcfdbd44f4f4e826f347f47fdcbc0475b5cc/packages/apollo-server-env/src/global.d.ts).  Internally in the Apollo Server tests, for the time-being, we are relying on the same-named types from TypeScript's `lib.dom.d.ts` — e.g., [its `RequestInfo` type definition](https://github.com/microsoft/TypeScript/blob/3c604f1c0a412ef41f58c3f9b239b25e8d725751/lib/lib.dom.d.ts#L1470).  For more details, [see PR #5165](https://github.com/apollographql/apollo-server/pull/5165).

- Top-level exports have changed. For example:

  - We no longer re-export the entirety of `graphql-tools` (including `makeExecutableSchema`) from all Apollo Server packages. To continue using them, install [`graphql-tools`](https://www.graphql-tools.com/) or one of its sub-packages yourself.
  - The `Upload` scalar is no longer exported as part of  dropping built-in support for file uploads.
- Stopped publishing the deprecated `apollo-server-testing` package. This package is just a wrapper around `server.executeOperation`, which you can use directly.
- `apollo-server-caching`: The test suite helper works differently, and the `TestableKeyValueCache` interface is removed.
- The `engine` constructor option, `ENGINE_API_KEY` environment variable, and `ENGINE_SCHEMA_TAG` environment variables are no longer supported. Use the `apollo` constructor option, `APOLLO_KEY` environment variable, and `APOLLO_GRAPH_VARIANT` environment variable instead, as described in [the `engine` option migration guide from v2.18)[https://www.apollographql.com/docs/apollo-server/v2/migration-engine-plugins/].
- When you supply an Apollo API key via the `APOLLO_KEY` environment variable or `new ApolloServer({apollo: {key}})`, Apollo Server 3 no longer parses the key to guess your Studio graph ID. You must specify it yourself, either via the `APOLLO_GRAPH_ID` environment variable (or `new ApolloServer({apollo: {graphId}})`), or as a graph ref along with the variant (e.g., `your-graph-id@your-graph-variant`) in the `APOLLO_GRAPH_REF` environment variable (or `new ApolloServer({apollo: {graphRef}})`).

#### Modified functionality

- With one exception, all Apollo Server plugin methods (`requestDidStart`, `didResolveOperation`, etc.) are now `async`.
  - Previously, some of these methods were synchronous, others were `async`, and some were "sometimes-`async`" by returning a `ValueOrPromise`.
  - The exception is `willResolveField`, which remains synchronous. This method is called much more often than any other plugin method, and converting it to `async` might affect performance.
  - In a future release, `willResolveField` might become "sometimes-`async`" by returning a `ValueOrPromise`.
- Apollo Server now always fires the `willSendResponse` plugin lifecycle event after firing `didEncounterError`.
  - In certain error cases (mostly related to automated persisted queries), Apollo Server 2 skips firing `willSendResponse`.
- Renamed the `GraphQLService` interface to `GatewayInterface`.
  - This interface is the type used to provide a federated gateway instance to Apollo Server. Its name has been changed to reduce ambiguity.
  - The previous name is still exported for backward compatibility purposes.
- Added support for serving a custom landing page at Apollo Server's base URL.
  - Plugins can define a new `renderLandingPage` hook that returns an HTML page to serve to browsers.
  - New plugins (`ApolloServerPluginLandingPageProductionDefault` and `ApolloServerPluginLandingPageLocalDefault`) are installed by default (the former when `NODE_ENV` is `production`, the latter otherwise) with instructions on how to communicate with the server, links to Apollo Sandbox, etc.
  - A new `ApolloServerPluginLandingPageGraphQLPlayground` plugin can be installed instead to continue to use GraphQL Playground instead. The `playground` option provided to the `ApolloServer` constructor has been removed; to customize GraphQL Playground you can provide an argument to the new playground plugin. By default, no GraphQL Playground settings are overridden, including the endpoint, which now defaults to `window.location.href` (with most query parameters removed). This means you typically don't have to manually configure the endpoint when using GraphQL Playground.
  - To disable all landing pages, install the new `ApolloServerPluginLandingPageDisabled` plugin.
  - Apollo Server packages no longer export `defaultPlaygroundOptions`, `PlaygroundConfig`, or `PlaygroundRenderPageOptions`.
- Bad request errors (invalid JSON, missing body, etc) are more consistent across integrations and consistently return 4xx status codes instead of sometimes returning 5xx status codes.
- Setting `requestContext.response.http.status` now affects successful GraphQL responses, not just errors.

#### Changes to Node.js framework integrations

- When using a non-serverless framework integration (Express, Fastify, Hapi, Koa, Micro, or Cloudflare), you now *must* call `await server.start()` before attaching the server to your framework.
  * This method was introduced in v2.22 but was optional prior to Apollo Server 3.
  * This requirement does not apply to the `apollo-server` library or to _serverless_ framework integrations.
- `apollo-server-express` no longer officially supports using with the `connect` framework.
  - We have not actively removed any `connect` compatibility code, and we do still test that it works with `connect`. However, we reserve the right to break that compatibility without a major version bump of this package (we will certainly note in this changelog if we do so).
- `apollo-server-lambda`: This package is now implemented as a wrapper around `apollo-server-express`. `createHandler`'s argument now has different options:
  - `expressGetMiddlewareOptions`, which includes options like `cors` and is passed through to `apollo-server-express`'s `getMiddleware`
  - `expressAppFromMiddleware`, which lets you customize HTTP processing

  Also, the `context` function now receives an `express: { req, res }` option in addition to `event` and `context`
- `apollo-server-lambda`: The handler returned by `createHandler` can now only be called as an async function returning a `Promise` (it no longer optionally accepts a callback as the third argument).
  - All current Lambda Node runtimes support this invocation mode (so `exports.handler = server.createHandler()` will keep working without any changes).
  - If you've written your _own_ handler that calls the handler returned by `createHandler` with a callback, you'll need to handle its `Promise` return value instead.
- `apollo-server-lambda`: Improved support for running behind an Application Load Balancer (ALB).
- `apollo-server-fastify` is now compatible with Fastify v3 instead of Fastify v2.
- `apollo-server-hapi` is now only tested with Hapi v20.1.2 and higher (the minimum version that supports Node 16).
- The non-serverless integrations now depend on their corresponding web frameworks via peer dependencies rather than direct dependencies.
- All integrations that allow CORS headers to be customized now default to `access-control-allow-origin: *`. This was already the case for `apollo-server`, Express, Fastify, and Hapi; it is now also the same for Koa (which previously reflected the request's origin), Lambda, Cloud Functions, and Azure Functions as well (which did not set CORS by default). Micro and CloudFlare do not have a built-in way of setting CORS headers.

## v2.25.2

- `apollo-server-express`: Update dependencies on `@types/express` and `@types/express-serve-static-core`. [PR #5352](https://github.com/apollographql/apollo-server/pull/5352)

## v2.25.1

- `apollo-server-core`, `apollo-server-express`: Upgrade `subscriptions-transport-ws` dependency and remove unneeded runtime dependency on `ws`. This should enable you to install Apollo Server without depending on versions of `ws` vulnerable to [CVE-2021-32640](https://www.npmjs.com/advisories/1748). Note that the superficial integration of the unmaintained `subscriptions-transport-ws` package will be removed in Apollo Server 3; you can also avoid this vulnerability by disabling the built-in subscription support with `new ApolloServer({subscriptions: false})` and using a maintained package such as `graphql-ws` instead. (Instead of taking this upgrade, you can also upgrade `ws` to `5.2.3`, which was just released.)

## v2.25.0

- `apollo-server-core`: You may now specify your Studio graph as a graph ref (`id@variant`) via the `APOLLO_GRAPH_REF` environment variable or `new ApolloServer({apollo: {graphRef}})` instead of specifying graph ID and graph variant separately. The `apollo` object passed to plugin `serverWillStart` and to gateway `load` now contains a `graphRef` field.
- `apollo-server-core`: Fix a race condition where schema reporting could lead to a delay at process shutdown. [PR #5222](https://github.com/apollographql/apollo-server/pull/5222)
- `apollo-server-core`: Allow the Fetch API implementation to be overridden for the schema reporting and usage reporting plugins via a new `fetcher` option. [PR #5179](https://github.com/apollographql/apollo-server/pull/5179)
- `apollo-server-core`: The `server.executeOperation` method (designed for testing) can now take its `query` as a `DocumentNode` (eg, a `gql`-tagged string) in addition to as a string. (This matches the behavior of the `apollo-server-testing` `createTestClient` function which is now deprecated.) We now recommend this method instead of `apollo-server-testing` in our docs. [Issue #4952](https://github.com/apollographql/apollo-server/issues/4952)
- `apollo-server-testing`: Replace README with a deprecation notice explaining how to use `server.executeOperation` instead. [Issue #4952](https://github.com/apollographql/apollo-server/issues/4952)

## v2.24.1

- `apollo-server-core`: Fix a typo that could lead to TypeScript compilation when combined with a recent version of `@types/node`. (This bug had no runtime effect.) [PR #5149](https://github.com/apollographql/apollo-server/pull/5149)

## v2.24.0

- `apollo-server-core`: Apollo Studio usage reporting uses a more efficient format which sends fewer detailed traces to Apollo's server. This change should not have a major effect on the experience of using Apollo Studio. [PR #4142](https://github.com/apollographql/apollo-server/pull/4142)

## v2.23.0

- `apollo-server-core`: Add optional argument to `ApolloServer.executeOperation` allowing the caller to manually specify an argument to the `config` function analogous to that provided by integration packages. [PR #4166](https://github.com/apollographql/apollo-server/pull/4166) [Issue #2886](https://github.com/apollographql/apollo-server/issues/2886)
- `apollo-server-cache-redis@1.4.0`: New `BaseRedisCache` class which takes an `ioredis`-compatible Redis client as an argument. The existing classes `RedisCache` and `RedisClusterCache` (which pass their arguments to `ioredis` constructors) are now implemented in terms of this class. This allows you to use any of the `ioredis` constructor forms rather than just the ones recognized by our classes. This also fixes a long-standing bug where the Redis cache implementations returned a number from `delete()`; it now returns a number, matching what the `KeyValueCache` interface and the TypeScript types expect. [PR #5034](https://github.com/apollographql/apollo-server/pull/5034) [PR #5088](https://github.com/apollographql/apollo-server/pull/5088) [Issue #4870](https://github.com/apollographql/apollo-server/issues/4870) [Issue #5006](https://github.com/apollographql/apollo-server/issues/5006)
- `apollo-server-core`: Fix type for `formatResponse` function. It never is called with a `null` argument, and is allowed to return `null`. [Issue #5009](https://github.com/apollographql/apollo-server/issues/5009) [PR #5089](https://github.com/apollographql/apollo-server/pull/5089)
- `apollo-server-lambda`: Fix regression in v2.21.2 where thrown errors were replaced by throwing the JS Error class itself. [PR #5085](https://github.com/apollographql/apollo-server/pull/5085)
- `apollo-server-core`: If a client sends a variable of the wrong type, this is now reported as an error with an `extensions.code` of `BAD_USER_INPUT` rather than `INTERNAL_SERVER_ERROR`. [PR #5091](https://github.com/apollographql/apollo-server/pull/5091) [Issue #3498](https://github.com/apollographql/apollo-server/issues/3498)
- `apollo-server-lambda`: Explicitly support API Gateway `payloadFormatVersion` 2.0. Previously some codepaths did appropriate checks to partially support 2.0 and other codepaths could lead to errors like `event.path.endsWith is not a function` (especially since v2.21.1). Note that this changes the TypeScript typing of the `onHealthCheck` callback passed to `createHandler` to indicate that it can receive either type of event. If you are using TypeScript and care about having a precise typing for the argument to your `onHealthCheck` callback, you should determine which payload format you want to support and write `new ApolloServer<APIGatewayProxyEvent>(...)` or `new ApolloServer<APIGatewayProxyEventV2>(...)` (importing these types from `aws-lambda`), or differentiate between the two formats by checking to see if `'path' in event`. [Issue #5084](https://github.com/apollographql/apollo-server/issues/5084) [Issue #5016](https://github.com/apollographql/apollo-server/issues/5016)

## v2.22.2

- `apollo-server-core`: Fix a regression in v2.22.0 where combining `apollo-server-core` v2.22 with an older version of an integration package could lead to startup errors like `called start() with surprising state invoking serverWillStart`. The fix involves changing the semantics of the protected `willStart` method (which is left in only for backwards compatibility). [Issue #5065](https://github.com/apollographql/apollo-server/issues/5065) [Issue #5066](https://github.com/apollographql/apollo-server/issues/5066) [PR #5073](https://github.com/apollographql/apollo-server/pull/5073)

## v2.22.1

- `apollo-server-core`: Fix a regression in v2.22.0 where startup errors could be thrown as part of the GraphQL response instead of redacted in one edge case. [PR #5064](https://github.com/apollographql/apollo-server/pull/5064)

## v2.22.0

- Improve startup error handling by ensuring that your server has loaded its schema and executed its `serverWillStart` handlers successfully before starting an HTTP server. If you're using the `apollo-server` package, no code changes are necessary. If you're using an integration such as `apollo-server-express` that is not a "serverless framework", you can insert [`await server.start()`](https://www.apollographql.com/docs/apollo-server/api/apollo-server/#start) between `server = new ApolloServer()` and `server.applyMiddleware`. (If you don't call `server.start()` yourself, your server will still work, but the previous behavior of starting a web server that may fail to load its schema still applies.) The serverless framework integrations (Lambda, Azure Functions, and Cloud Functions) do not support this functionality. While the protected method `willStart` still exists for backwards compatibility, you should replace calls to it with `start` or the new protected method `ensureStarting`. [PR #4981](https://github.com/apollographql/apollo-server/pull/4981)

## v2.21.2

- `apollo-server-core`: The `SIGINT` and `SIGTERM` signal handlers installed by default (when not disabled by `stopOnTerminationSignals: false`) now stay active (preventing process termination) while the server shuts down, instead of letting a second signal terminate the process. The handlers still re-signal the process after `this.stop()` concludes. Also, if `this.stop()` throws, the signal handlers will now log and exit 1 instead of throwing an uncaught exception. [Issue #4931](https://github.com/apollographql/apollo-server/issues/4931)
- `apollo-server-lambda`: Refactor the handler returned by `server.createHandler` so that if it is not passed a callback, it acts as an [async handler](https://docs.aws.amazon.com/lambda/latest/dg/nodejs-handler.html#nodejs-handler-async) instead of a non-async handler. This means you can wrap it in your own async handler without having to create a callback, and makes the code more maintainable. [Issue #1989](https://github.com/apollographql/apollo-server/issues/1989) [PR #5004](https://github.com/apollographql/apollo-server/pull/5004)

## v2.21.1

- `apollo-server-lambda`: The `onHealthCheck` option did not previously work. Additionally, health checks (with `onHealthCheck` or without) didn't work in all Lambda contexts, such as behind Custom Domains; the path check is now more flexible. [Issue #3999](https://github.com/apollographql/apollo-server/issues/3999) [PR #4969](https://github.com/apollographql/apollo-server/pull/4969) [Issue #4891](https://github.com/apollographql/apollo-server/issues/4891) [PR #4892](https://github.com/apollographql/apollo-server/pull/4892)
- The `debug` option to `new ApolloServer` (which adds stack traces to errors) now affects errors that come from requests executed with `server.executeOperation` (and its wrapper `apollo-server-testing`), instead of just errors that come from requests executed over HTTP. [Issue #4107](https://github.com/apollographql/apollo-server/issues/4107) [PR #4948](https://github.com/apollographql/apollo-server/pull/4948)
- Bump version of `@apollographql/graphql-playground-html` to v1.6.27 and `@apollographql/graphql-playground-react` to v1.7.39 to resolve incorrectly rendered CDN URL when Playground `version` was `false`-y.  [PR #4932](https://github.com/apollographql/apollo-server/pull/4932) [PR #4955](https://github.com/apollographql/apollo-server/pull/4955) [Issue #4937](https://github.com/apollographql/apollo-server/issues/4937)

## v2.21.0

- Apollo Server can now be installed with `graphql@15` without causing peer dependency errors or warnings. (Apollo Server has a [file upload](https://www.apollographql.com/docs/apollo-server/data/file-uploads/) feature which was implemented as a wrapper around the `graphql-upload` package. We have been unable to upgrade our dependency on that package due to backwards-incompatible changes in later versions, and the version we were stuck on did not allow `graphql@15` as a peer dependency. We have now switched to a fork of that old version called `@apollographql/graphql-upload-8-fork` that allows `graphql@15`.) Also bump the `graphql-tools` dependency from 4.0.0 to 4.0.8 for `graphql@15` support. [Issue #4865](https://github.com/apollographql/apollo-server/issues/4865)

## v2.20.0

- `apollo-server`: Previously, `ApolloServer.stop()` functioned like `net.Server.close()` in that it did not close idle connections or close active connections after a grace period. This meant that trying to `await ApolloServer.stop()` could hang indefinitely if there are open connections. Now, this method closes idle connections, and closes active connections after 10 seconds. The grace period can be adjusted by passing the new `stopGracePeriodMillis` option to `new ApolloServer`, or disabled by passing `Infinity` (though it will still close idle connections). Note that this only applies to the "batteries-included" `ApolloServer` in the `apollo-server` package with its own built-in Express and HTTP servers. [PR #4908](https://github.com/apollographql/apollo-server/pull/4908) [Issue #4097](https://github.com/apollographql/apollo-server/issues/4097)
- `apollo-server-core`: When used with `ApolloGateway`, `ApolloServer.stop` now invokes `ApolloGateway.stop`. (This makes sense because `ApolloServer` already invokes `ApolloGateway.load` which is what starts the behavior stopped by `ApolloGateway.stop`.) Note that `@apollo/gateway` 0.23 will expect to be stopped in order for natural program shutdown to occur. [PR #4907](https://github.com/apollographql/apollo-server/pull/4907) [Issue #4428](https://github.com/apollographql/apollo-server/issues/4428)
- `apollo-server-core`: Avoid instrumenting schemas for the old `graphql-extensions` library unless extensions are provided. [PR #4893](https://github.com/apollographql/apollo-server/pull/4893) [Issue #4889](https://github.com/apollographql/apollo-server/issues/4889)
- `apollo-server-plugin-response-cache@0.6.0`: The `shouldReadFromCache` and `shouldWriteToCache` hooks were always documented as returning `ValueOrPromise<boolean>` (ie, that they could be either sync or async), but they actually only worked if they returned a bool. Now they can be either sync or async as intended. [PR #4890](https://github.com/apollographql/apollo-server/pull/4890) [Issue #4886](https://github.com/apollographql/apollo-server/issues/4886)
- `apollo-datasource-rest@0.10.0`: The `RESTDataSource.trace` method is now `protected` instead of `private` to allow more control over logging and metrics. [PR #3940](https://github.com/apollographql/apollo-server/pull/3940)

## v2.19.2

- `apollo-server-express`: types: Export `ExpressContext` from main module. [PR #4821](https://github.com/apollographql/apollo-server/pull/4821) [Issue #3699](https://github.com/apollographql/apollo-server/issues/3699)
- `apollo-server-env`: types: The first parameter to `fetch` is now marked as required, as intended and in accordance with the Fetch API specification. [PR #4822](https://github.com/apollographql/apollo-server/pull/4822) [Issue #4741](https://github.com/apollographql/apollo-server/issues/4741)
- `apollo-server-core`: Update `graphql-tag` package to `latest`, now with its `graphql-js` `peerDependencies` expanded to include `^15.0.0` [PR #4833](https://github.com/apollographql/apollo-server/pull/4833)

## v2.19.1

- `apollo-server-core`: The `debugPrintReports` option to `ApolloServerPluginUsageReporting` now prints traces as well. [PR #4805](https://github.com/apollographql/apollo-server/pull/4805)

## v2.19.0

- `apollo-server-testing`: types: Allow generic `variables` usage of `query` and `mutate` functions. [PR #4383](https://github.com/apollograpqh/apollo-server/pull/4383)
- `apollo-server-express`: Export the `GetMiddlewareOptions` type. [PR #4599](https://github.com/apollograpqh/apollo-server/pull/4599)
- `apollo-server-lambda`: Fix file uploads - ignore base64 decoding for multipart queries. [PR #4506](https://github.com/apollographql/apollo-server/pull/4506)
- `apollo-server-core`: Do not send  operation documents that cannot be executed to Apollo Studio. Instead, information about these operations will be combined into one "operation" for parse failures, one for validation failures, and one for unknown operation names.

## v2.18.2

- `apollo-server-core`: Explicitly include `lru-cache` dependency in `apollo-server-core`'s dependencies. [PR #4600](https://github.com/apollographql/apollo-server/pull/4600)

## v2.18.1

- `apollo-server-core`: Fix support for legacy option `engine: {logger}`, broken in v2.18.0. [PR #4588](https://github.com/apollographql/apollo-server/pull/4588)

- `apollo-server-plugin-base`: The `ApolloServerPlugin` TypeScript type does not need to extend `AnyFunctionMap`, which was an unnecessary change in v2.18.0. [PR #4588](https://github.com/apollographql/apollo-server/pull/4588)

- `apollo-server-core`: Improve a usage reporting error which occurs when you use Apollo Server in an unsupported way. [PR #4588](https://github.com/apollographql/apollo-server/pull/4588)

- `apollo-server-core`: Fix typo in error message for unparsable/invalid schemas provided via `overrideReportedSchema`. [PR #4581](https://github.com/apollographql/apollo-server/pull/4581)

## v2.18.0

- `apollo-server-core`: When Apollo Server is configured with an Apollo API key, the URLs it uses to connect to Apollo's servers have changed. If the environment in which you run your servers requires you to explicitly allow connections by domain, you will need to add the new domain names. Usage reporting previously connected to https://engine-report.apollodata.com/ and now connects to https://usage-reporting.api.apollographql.com/; schema reporting previously connected to https://edge-server-reporting.api.apollographql.com/ and now connects to https://schema-reporting.api.apollographql.com/ . [PR #4453](https://github.com/apollographql/apollo-server/pull/4453)

- Apollo Server's support for communicating with Apollo’s commercial products has been refactored into three separate plugins exported from `apollo-server-core` (for usage reporting, schema reporting, and inline tracing), configured using the standard `plugins` option. The `engine` option continues to work for backwards compatibility in the 2.x series; support for `engine` will be deprecated in Apollo Server 3.x. Full details are available in [the migration guide](https://www.apollographql.com/docs/apollo-server/v2/migration-engine-plugins/). [PR #4453](https://github.com/apollographql/apollo-server/pull/4453)

- To consistently support tracing, inline tracing is enabled by default on federated implementing services, even when an Apollo API key is provided.  Previously it was not enabled when an API key was provided. You can disable it with `ApolloServerPluginInlineTraceDisabled`. [PR #4453](https://github.com/apollographql/apollo-server/pull/4453)

- The `apollo-engine-reporting` npm package has been obsoleted and will no longer receive updates. [PR #4453](https://github.com/apollographql/apollo-server/pull/4453)

- The `apollo-engine-reporting-protobuf` package has been renamed to `apollo-reporting-protobuf`.  No new versions of the old package will be published. [PR #4453](https://github.com/apollographql/apollo-server/pull/4453)

- Implementations of `ApolloServer` for serverless frameworks such as Lambda now override the `serverlessFramework()` method to return true.  We have changed our own integrations, but other implementations that extend `ApolloServer` which need this behavior should do the same.  Support for `engine.sendReportsImmediately` will be dropped in Apollo Server 3.x. [PR #4453](https://github.com/apollographql/apollo-server/pull/4453)

- The `GraphQLServiceContext` type passed to the plugin serverWillStart method now contains `apollo` and `serverlessFramework` values. [PR #4453](https://github.com/apollographql/apollo-server/pull/4453)

- `apollo-server-core` / `apollo-server-plugin-base`: The request pipeline plugin API now supports a `serverWillStop` lifecycle hook. [PR #4453](https://github.com/apollographql/apollo-server/pull/4453)

- `apollo-server-core`: Previously, the usage reporting functionality registered one-shot handlers for the `SIGINT` and `SIGTERM` signals, which it used to send one final usage report before re-sending the signal to itself to continue shutdown. These signals handlers were installed by default if you enabled usage or schema reporting, and could be disabled by passing `engine.handleSignals: false`. Now, termination signal handling is the responsibility of Apollo Server as a whole rather than something specific to usage reporting. Apollo Server itself now registers these one-shot signal handlers, which trigger `ApolloServer.stop()`. This allows any plugin that implements the new `serverWillStop` callback to hook into shutdown logic, not just the usage reporting code. Similarly to before, these signal handlers are registered by default but can be disabled by via an option. We've changed the option name to `stopOnTerminationSignals: false` as it is more explicit about the behavior. [PR #4453](https://github.com/apollographql/apollo-server/pull/4453)

- `apollo-server-core`: The default logger implementation (if you don't specify your own `logger` or specify `debug`) now logs at the INFO level instead of the WARN level. The main effect is on a few built-in plugins which log one INFO message at startup; if a custom plugin logs at the INFO level then those messages will be visible by default as well. [PR #4453](https://github.com/apollographql/apollo-server/pull/4453)

- `apollo-server-core`: Parse and validate any schema passed via `overrideReportedSchema` to the schema reporting plugin, and throw accordingly on unparsable or invalid schemas.

- Using Apollo Server from TypeScript now requires TypeScript 3.8 due to the use of the `import type` and `export type` directives. (If this proves to be a major problem we can revert this choice, but it makes it easier for us to ensure that certain large dependencies are only loaded when needed.) [PR #4453](https://github.com/apollographql/apollo-server/pull/4453)

- Updated `@apollographql/graphql-playground-react` to 1.7.33 to include [an upstream fix](https://github.com/apollographql/graphql-playground/commit/1c102692bfbb717688827204186c15cb92629b3a). [PR #4550](https://github.com/apollographql/apollo-server/pull/4550)

## v2.17.0

- subscriptions: Fix bug which prevented `installSubscriptionHandlers` from accepting a `websocket.Server` (as intended in [PR #1966](https://github.com/apollographql/apollo-server/pull/1966)) and also added support for other `http.Server` variations (e.g., Tls). [Issue #4198](https://github.com/apollographql/apollo-server/issues/4198) [PR #4200](https://github.com/apollographql/apollo-server/pull/4200)

## v2.16.1

- This release only includes patch updates to dependencies.

## v2.16.0

- `apollo-server-fastify`: Pass Fastify's `request` and `reply` objects into the `context` function, which previously had been receiving nothing. [Issue #3156](https://github.com/apollographql/apollo-server/issues/3156) [PR #3895(https://github.com/apollographql/apollo-server/pull/3895)
- `apollo-server-lamdbda`: Automatically decode payloads which are Base64-encoded when the `isBase64Encoded` boolean is present on Lambda `event` payloads. [PR #4311](https://github.com/apollographql/apollo-server/pull/4311)

## v2.15.1

- The default branch of the repository has been changed to `main`.  As this changed a number of references in the repository's `package.json` and `README.md` files (e.g., for badges, links, etc.), this necessitates a release to publish those changes to npm. [PR #4302](https://github.com/apollographql/apollo-server/pull/4302)

## v2.15.0

- `apollo-engine-reporting`: Added a `reportTiming` API to allow trace reporting to be enabled or disabled on a per request basis. The option takes either a boolean or a predicate function that takes a [`GraphQLRequestContextDidResolveOperation`](https://github.com/apollographql/apollo-server/blob/a926b7eedbb87abab2ec70fb03d71743985cb18d/packages/apollo-server-types/src/index.ts#L185-L190) or [`GraphQLRequestContextDidEncounterErrors`](https://github.com/apollographql/apollo-server/blob/a926b7eedbb87abab2ec70fb03d71743985cb18d/packages/apollo-server-types/src/index.ts#L191-L195) and returns a boolean. If the boolean is false the request will not be instrumented for tracing and no trace will be sent to Apollo Graph Manager.  The default is `true` so all traces will get instrumented and sent, which is the same as the previous default behavior. [PR #3918](https://github.com/apollographql/apollo-server/pull/3918)
- `apollo-engine-reporting`: Removed `GraphQLServerOptions.reporting`. It isn't known whether a trace will be reported at the beginning of the request because of the above change. We believe this field was only used internally within Apollo Server; let us know if this is a problem and we can suggest alternatives. Additionally, the field `requestContext.metrics.captureTraces` is now initialized later in the request pipeline.  [PR #3918](https://github.com/apollographql/apollo-server/pull/3918)
- `apollo-engine-reporting`: Make Apollo Server throw if schema reporting is enabled for a gateway or federated service. [PR #4246](https://github.com/apollographql/apollo-server/pull/4246)
- `apollo-engine-reporting`: Remove the `experimental_` prefix from schema reporting options, and specifically rename `experimental_schemaReporting` option name to `reportSchema`. (The old option names remain functional, but are deprecated.) [PR #4236](https://github.com/apollographql/apollo-server/pull/4236)

## v2.14.5

- `apollo-engine-reporting`: Make Apollo Server throw if schema reporting is enabled for a gateway or federated service. [PR #4246](https://github.com/apollographql/apollo-server/pull/4246)

## v2.14.4

- `apollo-engine-reporting`: Add environment variable `APOLLO_SCHEMA_REPORTING` that can enable schema reporting. If `experimental__schemaReporting` is set it will override the environment variable. [PR #4206](https://github.com/apollographql/apollo-server/pull/4206)
- `apollo-engine-reporting`: The schema reporting URL has been changed to use the new dedicated sub-domain `https://edge-server-reporting.api.apollographql.com`. [PR #4232](https://github.com/apollographql/apollo-server/pull/4232)
- `apollo-server-core`: Though Apollo Server **is not affected** due to the way it is integrated, in response to [an upstream security advisory for GraphQL Playground](https://github.com/prisma-labs/graphql-playground/security/advisories/GHSA-4852-vrh7-28rf) we have published [the same patch](https://github.com/prisma-labs/graphql-playground/commit/bf1883db538c97b076801a60677733816cb3cfb7) on our `@apollographql/graphql-playground-html` fork and bumped Apollo Server to use it.  Again, this was done out of an **abundance of caution** since the way that Apollo Server utilizes `renderPlaygroundPage` is _not_ vulnerable as it does not allow per-request Playground configuration that could allow interpolation of user-input. [PR #4231](https://github.com/apollographql/apollo-server/pull/4231)

## v2.14.3

- This release only includes patch updates to dependencies.

## v2.14.2

> **Note:** This release is is related to a GitHub Security Advisory published by the Apollo Server team.  Please read the attached advisory to understand the impact.

- ⚠️ **SECURITY:** Pass all schema validation rules to the subscription server, including validation rules that restrict introspection when introspection is meant to be disabled. **[Read the full GitHub Security Advisory for details](https://github.com/apollographql/apollo-server/security/advisories/GHSA-w42g-7vfc-xf37)**.

## v2.14.1

> [See complete versioning details.](https://github.com/apollographql/apollo-server/commit/2da65ef9204027e43baedf9ce385bb3794fd0c9b)

- `apollo-server-testing`: Ensure that user-provided context is cloned when using `createTestClient`, per the instructions in the [intergration testing]() section of the Apollo Server documentation.  [Issue #4170](https://github.com/apollographql/apollo-server/issues/4170) [PR #4175](https://github.com/apollographql/apollo-server/pull/4175)

## v2.14.0

> [See complete versioning details.](https://github.com/apollographql/apollo-server/commit/d159e320879f594ba2d04036e3e1aa0653ff164d)

- `apollo-server-core` / `apollo-server-plugin-base`: Add support for `willResolveField` and corresponding end-handler within `executionDidStart`.  This brings the remaining bit of functionality that was previously only available from `graphql-extensions` to the new plugin API.  The `graphql-extensions` API (which was never documented) will be deprecated in Apollo Server 3.x.  To see the documentation for the request pipeline API, see [its documentation](https://www.apollographql.com/docs/apollo-server/integrations/plugins/).  For more details, see the attached PR.  [PR #3988](https://github.com/apollographql/apollo-server/pull/3988)
- `apollo-server-core`: Deprecate `graphql-extensions`.  All internal usages of the `graphql-extensions` API have been migrated to the request pipeline plugin API.  For any implementor-supplied `extensions`, a deprecation warning will be printed once per-extension, per-server-startup, notifying of the intention to deprecate.  Extensions should migrate to the plugin API, which is outlined in [its documentation](https://www.apollographql.com/docs/apollo-server/integrations/plugins/). [PR #4135](https://github.com/apollographql/apollo-server/pull/4135)
- `apollo-engine-reporting`: **Currently only for non-federated graphs.**
  Added an _experimental_ schema reporting option,
  `experimental_schemaReporting`, for Apollo Graph Manager users. **During
  this experiment, we'd appreciate testing and feedback from current and new
  users of the schema registry!**

  Prior to the introduction of this feature, the only way to get schemas into
  the schema registry in Apollo Graph Manager was to use the CLI and run
  `apollo schema:push`. _Apollo schema reporting protocol_ is a *new*
  specification for GraphQL servers to automatically report schemas to the
  Apollo Graph Manager schema registry.

  **To enable schema reporting,** provide a Graph Manager API key (available
  free from [Apollo Graph Manager](https://engine.apollographql.com/)) in the
  `APOLLO_KEY` environment variable *and* set the `experimental_schemaReporting`
  option to `true` in the Apollo Server constructor options, like so:

  ```js
  const server = new ApolloServer({
    typeDefs,
    resolvers,
    engine: {
      experimental_schemaReporting: true,
      /* Other existing options can remain the same. */
    },
  });
  ```

  > When enabled, a schema reporter is initiated by the `apollo-engine-reporting` agent.  It will loop until the `ApolloServer` instance is stopped, periodically calling back to Apollo Graph Manager to send information.  The life-cycle of this reporter is managed by the agent.

  For more details on the implementation of this new protocol, see the PR which
  introduced it to Apollo Server and the [preview documentation](https://github.com/apollographql/apollo-schema-reporting-preview-docs).

  [PR #4084](https://github.com/apollographql/apollo-server/pull/4084)
- `apollo-engine-reporting`: The underlying integration of this plugin, which instruments and traces the graph's resolver performance and transmits these metrics to [Apollo Graph Manager](https://engine.apollographql.com/), has been changed from the (soon to be deprecated) `graphql-extensions` API to the new [request pipeline `plugins` API](https://www.apollographql.com/docs/apollo-server/integrations/plugins/). [PR #3998](https://github.com/apollographql/apollo-server/pull/3998)

  _This change should be purely an implementation detail for a majority of users_.  There are, however, some special considerations which are worth noting:

    - The federated tracing plugin's `ftv1` response on `extensions` (which is present on the response from an implementing service to the gateway) is now placed on the `extensions` _after_ the `formatResponse` hook.  Anyone leveraging the `extensions`.`ftv1` data from the `formatResponse` hook will find that it is no longer present at that phase.
- `apollo-tracing`: This package's internal integration with Apollo Server has been switched from using the soon-to-be-deprecated `graphql-extensions` API to using [the request pipeline plugin API](https://www.apollographql.com/docs/apollo-server/integrations/plugins/).  Behavior should remain otherwise the same.  [PR #3991](https://github.com/apollographql/apollo-server/pull/3991)
- `apollo-cache-control`: This package's internal integration with Apollo Server has been switched from using the soon-to-be-deprecated `graphql-extensions` API to using [the request pipeline plugin API](https://www.apollographql.com/docs/apollo-server/integrations/plugins/).  Behavior should remain otherwise the same.  [PR #3997](https://github.com/apollographql/apollo-server/pull/3997)

## v2.13.0

> [See complete versioning details.](https://github.com/apollographql/apollo-server/commit/e37384a49b2bf474eed0de3e9f4a1bebaeee64c7)

- Allow passing a `WebSocket.Server` to `ApolloServer.installSubscriptionHandlers`. [PR #2314](https://github.com/apollographql/apollo-server/pull/2314)
- `apollo-server-lambda`: Support file uploads on AWS Lambda [Issue #1419](https://github.com/apollographql/apollo-server/issues/1419) [Issue #1703](https://github.com/apollographql/apollo-server/issues/1703) [PR #3926](https://github.com/apollographql/apollo-server/pull/3926)
- `apollo-engine-reporting`: Fix inadvertant conditional formatting which prevented automated persisted query (APQ) hits and misses from being reported to Apollo Graph Manager. [PR #3986](https://github.com/apollographql/apollo-server/pull/3986)
- `apollo-engine-reporting`: Deprecate the `ENGINE_API_KEY` environment variable in favor of its new name, `APOLLO_KEY`.  Continued use of `ENGINE_API_KEY` will result in deprecation warnings and support for it will be removed in a future major version. [#3923](https://github.com/apollographql/apollo-server/pull/3923)
- `apollo-engine-reporting`: Deprecated the `APOLLO_SCHEMA_TAG` environment variable in favor of its new name, `APOLLO_GRAPH_VARIANT`.  Similarly, within the `engine` configuration object, the `schemaTag` property has been renamed `graphVariant`.  The functionality remains otherwise unchanged, but their new names mirror the name used within Apollo Graph Manager.  Continued use of the now-deprecated names will result in deprecation warnings and support will be dropped completely in the next "major" update.  To avoid misconfiguration, a runtime error will be thrown if _both_ new and deprecated names are set. [PR #3855](https://github.com/apollographql/apollo-server/pull/3855)
- `apollo-engine-reporting-protobuf`: __(This is a breaking change only if you directly depend on `apollo-engine-reporting-protobuf`.)__ Drop legacy fields that were never used by `apollo-engine-reporting`. Added new fields `StatsContext` to allow `apollo-server` to send summary stats instead of full traces, and renamed `FullTracesReport` to `Report` and `Traces` to `TracesAndStats` since reports now can include stats as well as traces.

## v2.12.0

> [See complete versioning details.](https://github.com/apollographql/apollo-server/commit/71a3863f59f4ab2c9052c316479d94c6708c4309)

- `apollo-server-core`: Support providing a custom logger implementation (e.g. [`winston`](https://npm.im/winston), [`bunyan`](https://npm.im/bunyan), etc.) to capture server console messages.  Though there has historically been limited output from Apollo Server, some messages are important to capture in the larger context of production logging facilities or can benefit from using more advanced structure, like JSON-based logging.  This also introduces a `logger` property to the `GraphQLRequestContext` that is exposed to plugins, making it possible for plugins to leverage the same server-level logger, and allowing implementors to create request-specific log contexts, if desired.  When not provided, these will still output to `console`. [PR #3894](https://github.com/apollographql/apollo-server/pull/3894)
- `apollo-server-core`: When operating in gateway mode using the `gateway` property of the Apollo Server constructor options, the failure to initialize a schema during initial start-up, e.g. connectivity problems, will no longer result in the federated executor from being assigned when the schema eventually becomes available.  This precludes a state where the gateway may never become available to serve federated requests, even when failure conditions are no longer present. [PR #3811](https://github.com/apollographql/apollo-server/pull/3811)
- `apollo-server-core`: Prevent a condition which prefixed an error message on each request when the initial gateway initialization resulted in a Promise-rejection which was memoized and re-prepended with `Invalid options provided to ApolloServer:` on each request. [PR #3811](https://github.com/apollographql/apollo-server/pull/3811)
- `apollo-server-express`: Disable the automatic inclusion of the `x-powered-by: express` header. [PR #3821](https://github.com/apollographql/apollo-server/pull/3821)
- `apollo-engine-reporting`: Avoid creating new arrays when building trace trees. [PR #3479](https://github.com/apollographql/apollo-server/pull/3479)
- `apollo-server-core`: Bump `graphql` `peerDependencies` range to include `^15.0.0`. [PR #3944](https://github.com/apollographql/apollo-server/pull/3944)

## v2.11.0

> [See complete versioning details.](https://github.com/apollographql/apollo-server/commit/056f083ddaf116633e6f759a2b3d69248bb18f66)

- The range of accepted `peerDepedencies` versions for `graphql` has been widened to include `graphql@^15.0.0-rc.2` so as to accommodate the latest release-candidate of the `graphql@15` package, and an intention to support it when it is finally released on the `latest` npm tag.  While this change will subdue peer dependency warnings for Apollo Server packages, many dependencies from outside of this repository will continue to raise similar warnings until those packages own `peerDependencies` are updated.  It is unlikely that all of those packages will update their ranges prior to the final version of `graphql@15` being released, but if everything is working as expected, the warnings can be safely ignored. [PR #3825](https://github.com/apollographql/apollo-server/pull/3825)

## v2.10.1

> [See complete versioning details.](https://github.com/apollographql/apollo-server/commit/dba97895485d6444535a684d4646f1363954f698)

- `apollo-server-core`: Update GraphQL Playground to latest version to remove a rogue curly-brace appearing in the top-right corner of the interface under certain conditions. [PR #3702](https://github.com/apollographql/apollo-server/pull/3702) [Playground PR](https://github.com/apollographql/graphql-playground/pull/21)
- `apollo-server-core`: Typings: Allow the `cache` property inside `persistedQueries` to be optional.  This was already optional at runtime where it defaults to the top-level global cache when unspecified, but with the introduction of the `ttl` property, it now makes sense that one may be provided without the other. [#3671](https://github.com/apollographql/apollo-server/pull/3671)

## v2.10.0

> [See complete versioning details.](https://github.com/apollographql/apollo-server/commit/9c0aa1e661ccc2c5a1471b781102637dd47e21b1)

- `apollo-server-express`: Support `CorsOptionsDelegate` type on `cors` parameter to `applyMiddleware`, to align with the supported type of the underlying [`cors`](https://npm.im/cors) middleware [itself](https://github.com/DefinitelyTyped/DefinitelyTyped/blob/31483b781ac30f98bdf4d40a517e921f2fc2ce37/types/cors/index.d.ts#L32). [#3613](https://github.com/apollographql/apollo-server/pull/3613)
- `apollo-server-core`: Allow asynchronous initialization of datasources: the `initialize` method on datasources may now return a Promise, which will be settled before any resolvers are called. [#3639](https://github.com/apollographql/apollo-server/pull/3639)
- `apollo-server-core`: experimental: Allow configuration of the parsed/validated document store by introducing an `experimental_approximateDocumentStoreMiB` property to the `ApolloServer` constructor options which overrides the default cache size of 30MiB. [#3755](https://github.com/apollographql/apollo-server/pull/3755)

## v2.9.16

> [See complete versioning details.](https://github.com/apollographql/apollo-server/commit/4d1a75e318897c335674c7ee046c0baec7df4a9b)

- `apollo-server-core`: Update apollo-tooling dependencies, resolve TS build error (missing types for node-fetch) [#3662](https://github.com/apollographql/apollo-server/pull/3662)

## v2.9.15

> [See complete versioning details.](https://github.com/apollographql/apollo-server/commit/0743d6b2f1737758cf09e80d2086917772bc00c9)

- `apollo-engine-reporting`: Fix regression introduced by [#3614](https://github.com/apollographql/apollo-server/pull/3614) which caused `PersistedQueryNotFoundError`, `PersistedQueryNotSupportedError` and `InvalidGraphQLRequestError` errors to be triggered before the `requestDidStart` handler triggered `treeBuilder`'s `startTiming` method. This fix preserves the existing behavior by special-casing these specific errors.  [#3638](https://github.com/apollographql/apollo-server/pull/3638) fixes [#3627](https://github.com/apollographql/apollo-server/issues/3627)
- `apollo-server-cloud-functions`: Transmit CORS headers on `OPTIONS` request. [#3557](https://github.com/apollographql/apollo-server/pull/3557)
- `apollo-server-caching`: De-compose options interface for `KeyValueCache.prototype.set` to accommodate better TSDoc annotations for its properties (e.g. to specify that `ttl` is defined in _seconds_). [#3619](https://github.com/apollographql/apollo-server/pull/3619)
- `apollo-server-core`, `apollo-server-caching`: Introduce a `ttl` property, specified in seconds, on the options for automated persisted queries (APQ) which applies specific TTL settings to the cache `set`s during APQ registration.  Previously, all APQ cache records were set to 300 seconds.  Additionally, this adds support (to the underlying `apollo-server-caching` mechanisms) for a time-to-live (TTL) value of `null` which, when supported by the cache implementation, skips the assignment of a TTL value altogether.  This allows the cache's controller to determine when eviction happens (e.g. cache forever, and purge least recently used when the cache is full), which may be desireable for network cache stores (e.g. Memcached, Redis). [#3623](https://github.com/apollographql/apollo-server/pull/3623)
- `apollo-server-core`: Upgrade TS to 3.7.3 [#3618](https://github.com/apollographql/apollo-server/pull/3618)

## v2.9.14

> [See complete versioning details.](https://github.com/apollographql/apollo-server/commit/ad5eac5ea1741142122e4cb8fd34a9748be31e89)

- `apollo-server-core`: Ensure that plugin's `didEncounterErrors` hooks are invoked for known automated persisted query (APQ) errors. [#3614](https://github.com/apollographql/apollo-server/pull/3614)
- `apollo-server-plugin-base`: Move `TContext` generic from `requestDidStart` method to `ApolloServerPlugin` Interface. [#3525](https://github.com/apollographql/apollo-server/pull/3525)

## v2.9.13

> [See complete versioning details.](https://github.com/apollographql/apollo-server/commit/a0a60e73e04e913d388de8324f7d17e4406deea2)

- `@apollo/gateway`: Add `@types/node-fetch` as a regular dependency to avoid missing dependency for TypeScript consumers. [#3546](https://github.com/apollographql/apollo-server/pull/3546) fixes [#3471](https://github.com/apollographql/apollo-server/issues/3471)
- `apollo-engine-reporting`: Declare acceptable `graphql` versions ranges in `peerDependencies` rather than allowing it to occur implicitly (and less ideally) via its consumers (e.g. most `apollo-server-*` packages). [#3496](https://github.com/apollographql/apollo-server/pull/3496)

## v2.9.12

- Reinstate [#3530](https://github.com/apollographql/apollo-server/pull/3530) via [#3539](https://github.com/apollographql/apollo-server/pull/3539) - after a patch release of the `@apollo/protobufjs` fork, the build issue for consumers should be resolved.

## v2.9.11

- Revert [#3530](https://github.com/apollographql/apollo-server/pull/3530) via [#3535](https://github.com/apollographql/apollo-server/pull/3535)- the introduction of the `@apollo/protobufjs` fork is causing TS errors in consumer projects. Reverting this change for now, and will reintroduce it after the issue is resolved within the forked package.

## v2.9.10

> [See complete versioning details.](https://github.com/apollographql/apollo-server/commit/2a4c654986a158aaccf947ee56a4bfc48a3173c7)

- `apollo-engine-reporting`: Swap usage of `protobufjs` for a newly published fork located at [`@apollo/protobufjs`](https://npm.im/@apollo/protobufjs). This is to account for the [relative uncertainty](https://github.com/protobufjs/protobuf.js/issues/1199) into the continued on-going maintenance of the official `protobuf.js` project. This should immediately resolve a bug that affected `Long` types in `apollo-engine-reporting` and other non-Apollo projects that rely on `protobuf.js`'s `Long` type. [#3530](https://github.com/apollographql/apollo-server/pull/3530)

## v2.9.9

> [See complete versioning details.](https://github.com/apollographql/apollo-server/commit/93002737d53dd9a50b473ab9cef14849b3e539aa)

- `apollo-server-core`: Don't try parsing `variables` and `extensions` as JSON if they are defined but empty strings. [#3501](https://github.com/apollographql/apollo-server/pull/3501)
- `apollo-server-lambda`: Introduce `onHealthCheck` on `createHandler` in the same fashion as implemented in other integrations. [#3458](https://github.com/apollographql/apollo-server/pull/3458)
- `apollo-server-core`: Use `graphql`'s `isSchema` to more defensively check the user-specified schema's type at runtime and prevent unexpected errors. [#3462](https://github.com/apollographql/apollo-server/pull/3462)

## v2.9.8

> [See complete versioning details.](https://github.com/apollographql/apollo-server/commit/3cdde1b7a71ace6411fbacf82a1a61bf737444a6)

- `apollo-server-core`: Provide accurate type for `formatResponse` rather than generic `Function` type. [#3431](https://github.com/apollographql/apollo-server/pull/3431)
- `apollo-server-core`: Pass complete request context to `formatResponse`, rather than just `context`. [#3431](https://github.com/apollographql/apollo-server/pull/3431)

## v2.9.7

> [See complete versioning details.](https://github.com/apollographql/apollo-server/commit/5d94e986f04457ec17114791ee6db3ece4213dd8)

- `apollo-server-errors`: Fix `ApolloError` bug and `GraphQLError` spec compliance [#3408](https://github.com/apollographql/apollo-server/pull/3408)

## v2.9.6

> [See complete versioning details.](https://github.com/apollographql/apollo-server/commit/fc7462ec5f8604bd6cba99aa9a377a9b8e045566)

- `@apollo/gateway`, `@apollo/federation`, `apollo-engine-reporting`: Update `apollo-graphql` dependency to bring in [`apollo-tooling`'s #1551](https://github.com/apollographql/apollo-tooling/pull/1551) which resolve runtime errors when its source is minified.  While this fixes a particular minification bug when Apollo Server packages are minified, we _do not_ recommend minification of server code in most cases. [#3387](https://github.com/apollographql/apollo-server/pull/3387) fixes [#3335](https://github.com/apollographql/apollo-server/issues/3335)
- `apollo-server-koa`: Correctly declare dependency on `koa-compose`. [#3356](https://github.com/apollographql/apollo-server/pull/3356)
- `apollo-server-core`: Preserve any `extensions` that have been placed on the response when pre-execution errors occur. [#3394](https://github.com/apollographql/apollo-server/pull/3394)

## v2.9.3

> [See complete versioning details.](https://github.com/apollographql/apollo-server/commit/a1fbf95fc01739d5cbaa59919149bb85c563fdaa)

- `apollo-server-express`: Add direct dependency on `express` to allow for usage of `express.Router` for `getMiddleware` functionality (from [#2435](https://github.com/apollographql/apollo-server/pull/2435)).  Previously, unlike other server integration packages, `apollo-server-express` did not directly need `express` as a dependency since it only relied on `express` for TypeScript typings. [#3239](https://github.com/apollographql/apollo-server/pull/3239) fixes [#3238](https://github.com/apollographql/apollo-server/issues/3238)
- `apollo-server-lambda`: Add `@types/aws-lambda` as a direct dependency to `apollo-server-express` to allow usage of its typings without needing to separately install it. [#3242](https://github.com/apollographql/apollo-server/pull/3242) fixes [#2351](https://github.com/apollographql/apollo-server/issue/2351)

## v2.9.2

> [See complete versioning details.](https://github.com/apollographql/apollo-server/commit/92ea402a90bf9817c9b887707abbd77dcf5edcb4)

- `apollo-server-koa`: **Drop support for Node.js v6 within the Apollo Server Koa integration in order to update `koa-bodyparser` dependency from `v3.0.0` to `v4.2.1`.** [#3229](https://github.com/apollographql/apollo-server/pull/3229) fixes [#3050](https://github.com/apollographql/apollo-server/issues/3050)
- `apollo-server-express`: Use explicit return type for new `getMiddleware` method. [#3230](https://github.com/apollographql/apollo-server/pull/3230) (hopefully) fixes [#3222](https://github.com/apollographql/apollo-server/issues/3222)

## v2.9.1

> [See complete versioning details.](https://github.com/apollographql/apollo-server/commit/029c8dca3af812ee70589cdb6de749df3d2843d8)

- `apollo-server-core`: Make `formatError` available to subscriptions in the same spirit as the existing `formatResponse`. [#2942](https://github.com/apollographql/apollo-server/pull/2942)
- `apollo-engine-reporting`: The behavior of the `engine.maxAttempts` parameter previously did not match its documentation. It is documented as being the max number of attempts *including* the initial attempt, but until this release it was actually the number of retries *excluding* the initial attempt. The behavior has been changed to match the documentation (and the literal reading of the option name). [#3218](https://github.com/apollographql/apollo-server/pull/3218)
- `apollo-engine-reporting`: When sending the report fails with a server-side 5xx error, include the full error from the server in the logs. [#3218](https://github.com/apollographql/apollo-server/pull/3218)
- `apollo-server-core`: Fix regression which prevented the resizing of the schema panel in GraphQL Playground. [#3224](https://github.com/apollographql/apollo-server/pull/3224) and [upstream](https://github.com/apollographql/graphql-playground/pull/19)

## v2.9.0

> [See complete versioning details.](https://github.com/apollographql/apollo-server/commit/6037f6e80fdaa53b50b99ae94d93c724c382c23c)

- `apollo-server-express`, `apollo-server-koa`: A new `getMiddleware` method has been introduced, which accepts the same parameters as `applyMiddleware` with the exception of the `app` property.  This allows implementors to obtain the middleware directly and "`use`" it within an existing `app`.  In the near-term, this should ease some of the pain points with the previous technique.  Longer-term, we are exploring what we consider to be a much more natural approach by introducing an "HTTP transport" in Apollo Server 3.x.  See [this proposal issue](https://github.com/apollographql/apollo-server/issues/3184) for more information.  [#2435](https://github.com/apollographql/apollo-server/pull/2435)
- `@apollo/federation`: `buildFederatedSchema`'s `typeDefs` parameter now accepts arrays of `DocumentNode`s (i.e. type definitions wrapped in `gql`) and `resolvers` to make the migration from a single service into a federated service easier for teams previously utilizing this pattern. [#3188](https://github.com/apollographql/apollo-server/pull/3188)

## v2.8.2

> [See complete versioning details.](https://github.com/apollographql/apollo-server/commit/99f78c6782bce170186ba6ef311182a8c9f281b7)

- `apollo-server-koa`: Update dependency koa to v2.8.1. [PR #3175](https://github.com/apollographql/apollo-server/pull/3175)
- `apollo-server-express`: Update types exported by the ASE package. [PR #3173](https://github.com/apollographql/apollo-server/pull/3175) [PR #3172](https://github.com/apollographql/apollo-server/pull/3172)

## v2.8.1

> [See complete versioning details.](https://github.com/apollographql/apollo-server/commit/84d80eba10d87663dab60af4a1cd46bccf30513f)

- `apollo-engine-reporting`: Fix reporting errors which have non-array `path` fields (eg, non-GraphQLError errors). [PR #3112](https://github.com/apollographql/apollo-server/pull/3112)
- `apollo-engine-reporting`: Add missing `apollo-server-caching` dependency. [PR #3054](https://github.com/apollographql/apollo-server/pull/3054)
- `apollo-server-hapi`: Revert switch from `accept` and `boom` which took place in v2.8.0. [PR #3089](https://github.com/apollographql/apollo-server/pull/3089)
- `@apollo/gateway`: Change the `setInterval` timer, which is used to continuously check for updates to a federated graph from the Apollo Graph Manager, to be an `unref`'d timer.  Without this change, the server wouldn't terminate properly once polling had started since the event-loop would continue to have unprocessed events on it. [PR #3105](https://github.com/apollographql/apollo-server/pull/3105)
- Switch to using community `@types/graphql-upload` types.
- `apollo-server-fastify`: Change the typing of the HTTP `response` from `OutgoingMessage` to `ServerResponse`. [Commit](https://github.com/apollographql/apollo-server/commit/7638f643fa0445f5f8151ef884da779d85fb954c)
- `apollo-server-hapi`: Pass the `raw` request and response objects to `graphql-upload`s `processRequest` method to align on the same TypeScript types. [Commit](https://github.com/apollographql/apollo-server/commit/8e49b288a6aecd0e134637e64ef4ed751aa8d304)

## v2.8.0

> [See complete versioning details.](https://github.com/apollographql/apollo-server/commit/ddeb71f8d6a0f3c91646aa0c7c99d2003b5bf73f)

- `@apollo/federation`: Add support for "value types", which are type definitions which live on multiple services' types, inputs, unions or interfaces.  These common types must be identical by name, kind and field across all services. [PR #3063](https://github.com/apollographql/apollo-server/pull/3063)
- `apollo-server-express`: Use the Express `send` method, rather than calling `net.Socket.prototype.end`. [PR #2842](https://github.com/apollographql/apollo-server/pull/2842)
- `apollo-server-hapi`: Update internal dependencies to use scoped packages `@hapi/accept` and `@hapi/boom`, in place of `accept` and `boom` respectively. [PR #3089](https://github.com/apollographql/apollo-server/pull/3089)

## v2.7.2

> [See complete versioning details.](https://github.com/apollographql/apollo-server/commit/d0b33f20ba4731c071d6fd8cfaeca1a1f3d83e4b)

- `apollo-engine-reporting`: Fix reporting errors from backend. (The support for federated metrics introduced in v2.7.0 did not properly handle GraphQL errors from the backend; all users of federated metrics should upgrade to this version.) [PR #3056](https://github.com/apollographql/apollo-server/pull/3056) [Issue #3052](https://github.com/apollographql/apollo-server/issues/3052)
- `apollo-engine-reporting`: Clean up `SIGINT` and `SIGTERM` handlers when `EngineReportingAgent` is stopped; fixes 'Possible EventEmitter memory leak detected' log. [PR #3090](https://github.com/apollographql/apollo-server/pull/3090)

## v2.7.1

> [See complete versioning details.](https://github.com/apollographql/apollo-server/commit/2f87e4af9a6f1e3c8f4c51b4f77860bd3150c8c6)

- `apollo-engine-reporting`: If an error is thrown by a custom variable transform function passed into the reporting option `sendVariableValues: { transform: ... }`, all variable values will be replaced with the string `[PREDICATE_FUNCTION_ERROR]`.
- `apollo-server-express`: Typing fix for the `connection` property, which was missing from the `ExpressContext` interface.  [PR #2959](https://github.com/apollographql/apollo-server/pull/2959)
- `@apollo/gateway`: Ensure execution of correct document within multi-operation documents by including the `operationName` in the cache key used when caching query plans used in federated execution. [PR #3084](https://github.com/apollographql/apollo-server/pull/3084)

## v2.7.0

> [See complete versioning details.](https://github.com/apollographql/apollo-server/commit/1d44f3d4756d43123eb01bf293e65f4a3c2e64c8)

- `apollo-engine-reporting`: **Behavior change**: By default, send no GraphQL variable values to Apollo's servers instead of sending all variable values. Adding the new EngineReportingOption `sendVariableValues` to send some or all variable values, possibly after transforming them. This replaces the `privateVariables` option, which is now deprecated. [PR #2931](https://github.com/apollographql/apollo-server/pull/2931)

  To maintain the previous behavior of transmitting **all** GraphQL variable values, unfiltered, to Apollo Engine, configure `engine`.`sendVariableValues` as follows:

  ```js
  engine: {
    sendVariableValues: { all: true }
  }
  ```
- `apollo-engine-reporting`: **Behavior change**: By default, send no GraphQL request headers and values to Apollo's servers instead of sending all. Adding the new EngineReportingOption `sendHeaders` to send some or all header values. This replaces the `privateHeaders` option, which is now deprecated. [PR #2931](https://github.com/apollographql/apollo-server/pull/2931)

   To maintain the previous behavior of transmitting  **all** GraphQL request headers and values, configure `engine`.`sendHeaders` as following:
     ```js
     engine: {
       sendHeaders: { all: true }
     }
     ```
- `apollo-engine-reporting`: **Behavior change**: If the error returned from the `engine.rewriteError` hook has an `extensions` property, that property will be used instead of the original error's extensions. Document that changes to most other `GraphQLError` fields by `engine.rewriteError` are ignored. [PR #2932](https://github.com/apollographql/apollo-server/pull/2932)
- `apollo-engine-reporting`: **Behavior change**: The `engine.maskErrorDetails` option, deprecated by `engine.rewriteError` in v2.5.0, now behaves a bit more like the new option: while all error messages will be redacted, they will still show up on the appropriate nodes in a trace. [PR #2932](https://github.com/apollographql/apollo-server/pull/2932)
- `apollo-server-core`, `@apollo/gateway`: **Introduced managed federation support**.  For more information on managed federation, see [the blog post](https://blog.apollographql.com/announcing-managed-federation-265c9f0bc88e) or jump to the [documentation for managed federation](https://www.apollographql.com/docs/platform/federation/).
- `@apollo/gateway@0.7.1`: Don't print a warning about an unspecified "graph variant" (previously, and in many ways still, known as "schema tag") every few seconds.  We do highly recommend specifying one when using the Apollo Platform features though! [PR #3043](https://github.com/apollographql/apollo-server/pull/3043)
- `graphql-playground`: Update to resolve incorrect background color on tabs when using the `light` theme. [PR #2989](https://github.com/apollographql/apollo-server/pull/2989) [Issue #2979](https://github.com/apollographql/apollo-server/issues/2979)
- `graphql-playground`: Fix "Query Planner" and "Tracing" panels which were off the edge of the viewport.
- `apollo-server-plugin-base`: Fix `GraphQLRequestListener` type definitions to allow `return void`. [PR #2368](https://github.com/apollographql/apollo-server/pull/2368)

## v2.6.7

> [See complete versioning details.](https://github.com/apollographql/apollo-server/commit/183de5f112324def375a45c239955e1bf1608fae)

- `apollo-server-core`: Guard against undefined property access in `isDirectiveDefined` which resulted in "Cannot read property 'some' of undefined" error. [PR #2924](https://github.com/apollographql/apollo-server/pull/2924) [Issue #2921](https://github.com/apollographql/apollo-server/issues/2921)

## v2.6.6

> [See complete versioning details.](https://github.com/apollographql/apollo-server/commit/26db63cbd5adf54b07a5b67c0e0fbff8e61c79aa)

- `apollo-server-core`: Avoid duplicate `cacheControl` directives being added via `isDirectiveDefined`, re-landing the implementation reverted in v2.6.1 which first surfaced in v2.6.0. [PR #2762](https://github.com/apollographql/apollo-server/pull/2762) [Reversion PR #2754](https://github.com/apollographql/apollo-server/pull/2754) [Original PR #2428](https://github.com/apollographql/apollo-server/pull/2428)
- `apollo-server-testing`: Add TypeScript types for `apollo-server-testing` client. [PR #2871](https://github.com/apollographql/apollo-server/pull/2871)
- `apollo-server-plugin-response-cache`: Fix undefined property access attempt which occurred when an incomplete operation was received. [PR #2792](https://github.com/apollographql/apollo-server/pull/2792) [Issue #2745](https://github.com/apollographql/apollo-server/issues/2745)

## v2.6.5

> [See complete versioning details.](https://github.com/apollographql/apollo-server/commit/a2b2a0d8f013826d08433129a69834035e04f1d5)

- `apollo-engine-reporting`: Simplify the technique for capturing `operationName`. [PR #2899](https://github.com/apollographql/apollo-server/pull/2899)
- `apollo-server-core`: Fix regression in 2.6.0 which caused `engine: false` not to disable Engine when the `ENGINE_API_KEY` environment variable was set. [PR #2850](https://github.com/apollographql/apollo-server/pull/2850)
- `@apollo/federation`: Introduced a `README.md`. [PR #2883](https://github.com/apollographql/apollo-server/pull/2883)
- `@apollo/gateway`: Introduced a `README.md`. [PR #2883](https://github.com/apollographql/apollo-server/pull/2883)

## v2.6.4

> [See complete versioning details.](https://github.com/apollographql/apollo-server/commit/596e2f20e090d2f860d238058118d860a72b3be4)

- `@apollo/gateway`: Pass `context` through to the `graphql` command in `LocalGraphQLDataSource`'s `process` method. [PR #2821](https://github.com/apollographql/apollo-server/pull/2821)
- `@apollo/gateway`: Fix gateway not sending needed variables for subqueries not at the root level. [PR #2867](https://github.com/apollographql/apollo-server/pull/2867)
- `@apollo/federation`: Allow matching enums/scalars in separate services and validate that enums have matching values. [PR #2829](https://github.com/apollographql/apollo-server/pull/2829).
- `@apollo/federation`: Strip `@external` fields from interface extensions. [PR #2848](https://github.com/apollographql/apollo-server/pull/2848)
- `@apollo/federation`: Add support for list type keys in federation. [PR #2841](https://github.com/apollographql/apollo-server/pull/2841)
- `@apollo/federation`: Deduplicate variable definitions for sub-queries. [PR #2840](https://github.com/apollographql/apollo-server/pull/2840)

## v2.6.3

> [See complete versioning details.](https://github.com/apollographql/apollo-server/commit/bdf634d4884774fa81fb22475aa4bd8178025762)

- `apollo-engine-reporting`: Set `forbiddenOperation` and `registeredOperation` later in the request lifecycle. [PR #2828](https://github.com/apollographql/apollo-server/pull/2828)
- `apollo-server-core`: Add `queryHash` to `GraphQLExecutor` for federation. [PR #2822](https://github.com/apollographql/apollo-server/pull/2822)
- `@apollo/federation`: Preserve descriptions from SDL of federated services. [PR #2830](https://github.com/apollographql/apollo-server/pull/2830)

## v2.6.2

- `apollo-engine-reporting-protobuf`: Update protobuf to include `forbiddenOperations` and `registeredOperations`. [PR #2768](https://github.com/apollographql/apollo-server/pull/2768)
- `apollo-server-core`: Add `forbiddenOperation` and `registeredOperation` to `GraphQLRequestMetrics` type. [PR #2768](https://github.com/apollographql/apollo-server/pull/2768)
- `apollo-engine-reporting`: Set `forbiddenOperation` and `registeredOperation` on trace if the field is true on `requestContext.metrics`. [PR #2768](https://github.com/apollographql/apollo-server/pull/2768)
- `apollo-server-lambda`: Remove `Object.fromEntries` usage. [PR #2787](https://github.com/apollographql/apollo-server/pull/2787)

## v2.6.1

- Revert: Don't add `cacheControl` directive if one has already been defined. Presently, although the TypeScript don't suggest it, passing a `String` as `typeDefs` to `ApolloServer` is supported and this would be a breaking change for non-TypeScript users. [PR #2428](https://github.com/apollographql/apollo-server/pull/2428)

## v2.6.0

- `apollo-server-core`: Introduce new `didEncounterErrors` life-cycle hook which has access to unformatted `errors` property on the `requestContext`, which is the first positional parameter that this new request life-cycle receives.  [PR #2719](https://github.com/apollographql/apollo-server/pull/2719)
- `apollo-server-core`: Allow request pipeline life-cycle hooks (i.e. plugins) to modify the response's `http.status` code (an integer) in the event of an error.  When combined with the new `didEncounterErrors` life-cycle hook (see above), this will allow modifying the HTTP status code in the event of an error.  [PR #2714](https://github.com/apollographql/apollo-server/pull/2714)
- `apollo-server-lambda`: Set `callbackWaitsForEmptyEventLoop` to `false` for `OPTIONS` requests to return as soon as the `callback` is triggered instead of waiting for the event loop to empty. [PR #2638](https://github.com/apollographql/apollo-server/pull/2638)
- `apollo-server`: Support `onHealthCheck` in the `ApolloServer` constructor in the same way as `cors` is supported.  This contrasts with the `-express`, `-hapi`, etc. variations which accept this parameter via their `applyMiddleware` methods and will remain as-is.  [PR #2672](https://github.com/apollographql/apollo-server/pull/2672)
- core: Expose SHA-512 hex hash digest of the Engine API key to plugins, when available, as `engine.apiKeyHash`. [PR #2685](https://github.com/apollographql/apollo-server/pull/2685) [PR #2736](https://github.com/apollographql/apollo-server/pull/2736)
- `apollo-datasource-rest`: If another `Content-type` is already set on the response, don't overwrite it with `application/json`, allowing the user's initial `Content-type` to prevail. [PR #2520](https://github.com/apollographql/apollo-server/issues/2035)
- Don't add `cacheControl` directive if one has already been defined. [PR #2428](https://github.com/apollographql/apollo-server/pull/2428)
- `apollo-cache-control`: Do not respond with `Cache-control` headers if the HTTP response contains `errors`. [PR #2715](https://github.com/apollographql/apollo-server/pull/2715)
- `apollo-server-core`: Skip loading `util.promisify`, `Array.flat`, `Array.flatMap`, and `Object.fromEntries` polyfills, none of which are needed in Node 12+. [PR #2278](https://github.com/apollographql/apollo-server/pull/2278) [PR #5244](https://github.com/apollographql/apollo-server/pull/5244)
- `apollo-server-core`: Lazy load `subscriptions-transport-ws` in core [PR #2278](https://github.com/apollographql/apollo-server/pull/2278)
- `apollo-server-cache-redis`: **BREAKING FOR USERS OF `apollo-server-cache-redis`** (This is a package that must be updated separately but shares the same `CHANGELOG.md` with Apollo Server itself.)  A new **major** version of this package has been published and updated to support Redis Standalone, Cluster and Sentinel modes.  This is a breaking change since it is now based on [`ioredis`](https://github.com/luin/ioredis) instead of [`node_redis`](https://github.com/NodeRedis/node_redis).  Although this update is compatible with the most common uses of `apollo-server-cache-redis`, please check the [options supported by `ioredis`](https://github.com/luin/ioredis/blob/master/API.md#new-redisport-host-options) while updating to this version.  The constructor options are passed directly from `RedisCache` to the new Redis adapter.  The pre-1.0 versions should continue to work with Apollo Server without modification. [PR #1770](https://github.com/apollographql/apollo-server/pull/1770)

## v2.5.1

- Upgrade GraphQL Playground to the latest upstream release.  This release also includes a new "Query Plan" panel for displaying the query planning results when running the Apollo Gateway.

## v2.5.0

### New

- New plugin package `apollo-server-plugin-response-cache` implementing a full query response cache based on `apollo-cache-control` hints. The implementation added a few hooks and context fields; see the PR for details. There is a slight change to `cacheControl` object: previously, `cacheControl.stripFormattedExtensions` defaulted to false if you did not provide a `cacheControl` option object, but defaulted to true if you provided (eg) `cacheControl: {defaultMaxAge: 10}`. Now `stripFormattedExtensions` defaults to false unless explicitly provided as `true`, or if you use the legacy boolean `cacheControl: true`. For more information, [read the documentation](https://www.apollographql.com/docs/apollo-server/features/caching).  [PR #2437](https://github.com/apollographql/apollo-server/pull/2437)
- Add `rewriteError` option to `EngineReportingOptions` (i.e. the `engine` property of the `ApolloServer` constructor).  When defined as a `function`, it will receive an `err` property as its first argument which can be used to manipulate (e.g. redaction) an error prior to sending it to Apollo Engine by modifying, e.g., its `message` property.  The error can also be suppressed from reporting entirely by returning an explicit `null` value.  For more information, [read the documentation](https://www.apollographql.com/docs/apollo-server/features/errors#for-apollo-engine-reporting) and the [`EngineReportingOptions` API reference](https://www.apollographql.com/docs/apollo-server/api/apollo-server#enginereportingoptions). `maskErrorDetails` is now deprecated. [PR #1639](https://github.com/apollographql/apollo-server/pull/1639)
- `apollo-server-azure-functions`: Support `@azure/functions` to enable Apollo Server [Typescript development in Azure Functions](https://azure.microsoft.com/en-us/blog/improving-the-typescript-support-in-azure-functions/). [PR #2487](https://github.com/apollographql/apollo-server/pull/2487)
- Allow `GraphQLRequestListener` callbacks in plugins to depend on `this`. [PR #2470](https://github.com/apollographql/apollo-server/pull/2470)
- `apollo-server-testing`: Add `variables` and `operationName` to `Query` and `Mutation` types. [PR #2307](https://github.com/apollographql/apollo-server/pull/2307) [Issue #2172](https://github.com/apollographql/apollo-server/issue/2172)

### Bug fixes

- Add `cache-control: no-cache` header to both `PersistedQueryNotSupportedError` and `PersistedQueryNotFoundError` responses as these should never be cached. [PR #2452](https://github.com/apollographql/apollo-server/pull/2452)
- `apollo-datasource-rest`: Don't attempt to parse "204 No Content" responses as JSON. [PR #2446](https://github.com/apollographql/apollo-server/pull/2446)
- `apollo-server-express`: Fix Playground URL when Apollo Server is mounted inside of another Express app by utilizing `req.originalUrl`. [PR #2451](https://github.com/apollographql/apollo-server/pull/2451)
- `apollo-datasource-rest`: Correctly allow a TTL value of `0` to represent "not-cacheable". [PR #2588](https://github.com/apollographql/apollo-server/pull/2588)
- `apollo-datasource-rest`: Fix `Invalid argument` in IE11, when `this.headers` is `undefined`. [PR #2607](https://github.com/apollographql/apollo-server/pull/2607)

## v2.4.8

- No functional changes in this version.  The patch version has been bumped to fix the `README.md` displayed on the [npm package for `apollo-server`](https://npm.im/apollo-server) as a result of a broken publish.  Apologies for the additional noise!

## v2.4.7

- Fix typings which incorrectly included `cors` as part of the constructor options for `apollo-server-express` (it should be defined via `applyMiddleware`) but, conversely, inadvertently omitted the perfectly valid `cors` option from the `apollo-server` constructor (where `applyMiddleware` is not used/available). [PR #2373](https://github.com/apollographql/apollo-server/pull/2373) [Issue #1882](https://github.com/apollographql/apollo-server/issues/1882)

## v2.4.6

- Allow Node.js-like runtimes to identify as Node.js as well. [PR #2357](https://github.com/apollographql/apollo-server/pull/2357) [Issue #2356](https://github.com/apollographql/apollo-server/issue/2356)

## v2.4.5

- `apollo-server-express`: Export `ExpressContext` [PR #2352](https://github.com/apollographql/apollo-server/pull/2352)

## v2.4.4

- Fix typing for ContextFunction incorrectly requiring the context object the function produces to match the parameters of the function [PR #2350](https://github.com/apollographql/apollo-server/pull/2350)

## v2.4.3

- `apollo-server-lambda`: Fix typings which triggered "Module has no default export" errors. [PR #2230](https://github.com/apollographql/apollo-server/pull/2230)
- `apollo-server-koa`: Support OPTIONS requests [PR #2288](https://github.com/apollographql/apollo-server/pull/2288)
- Add `req` and `res` typings to the `ContextFunction` argument for apollo-server and apollo-server-express. Update `ContextFunction` return type to allow returning a value syncronously. [PR #2330](https://github.com/apollographql/apollo-server/pull/2330)
- Type the `formatError` function to accept an GraphQLError as an argument and return a GraphQLFormattedError [PR #2343](https://github.com/apollographql/apollo-server/pull/2343)

## v2.4.2

- `apollo-server-fastify` is now on Apollo Server and lives within the `apollo-server` repository.  This is being introduced in a _patch_ version, however it's a _major_ version bump from the last time `apollo-server-fastify` was published under `1.0.2`.  [PR #1971](https://github.com/apollostack/apollo-server/pull/1971)
- Move `apollo-graphql` package to the `apollo-tooling` repository [PR #2316](https://github.com/apollographql/apollo-server/pull/2316)

## v2.4.1

- Fix inaccurate total duration in apollo-tracing [PR #2298](https://github.com/apollographql/apollo-server/pull/2298)
- Avoid importing entire `crypto` dependency tree if not in Node.js. [PR #2304](https://github.com/apollographql/apollo-server/pull/2304)
- Allow passing `parseOptions` to `ApolloServerBase` constructor. [PR #2289](https://github.com/apollographql/apollo-server/pull/2289)
- Rename `azureFunctions.d.ts` to `azureFunctions.ts`. [PR #2287](https://github.com/apollographql/apollo-server/pull/2287)
- Require `apollo-engine-reporting` only if `EngineReportingAgent` used. [PR #2305](https://github.com/apollographql/apollo-server/pull/2305)

## v2.4.0

- Implement an in-memory cache store to save parsed and validated documents and provide performance benefits for repeat executions of the same document. [PR #2111](https://github.com/apollographql/apollo-server/pull/2111) (`>=2.4.0-alpha.0`)
- Fix: Serialize arrays as JSON on fetch in `RESTDataSource`. [PR #2219](https://github.com/apollographql/apollo-server/pull/2219)
- Fix: The `privateHeaders` configuration for `apollo-engine-reporting` now allows headers to be specified using any case and lower-cases them prior to comparison. [PR #2276](https://github.com/apollographql/apollo-server/pull/2276)
- Fix broken `apollo-server-azure-functions` TypeScript definitions. [PR #2287](https://github.com/apollographql/apollo-server/pull/2287)

## v2.3.3

- `apollo-server` (only): Stop double-invocation of `serverWillStart` life-cycle event.  (More specific integrations - e.g. Express, Koa, Hapi, etc. - were unaffected.) [PR #2239](https://github.com/apollographql/apollo-server/pull/2239)
- Avoid traversing `graphql-upload` module tree in run-time environments which aren't Node.js. [PR #2235](https://github.com/apollographql/apollo-server/pull/2235)

## v2.3.2

- Switch from `json-stable-stringify` to `fast-json-stable-stringify`. [PR #2065](https://github.com/apollographql/apollo-server/pull/2065)
- Fix cache hints of `maxAge: 0` to mean "uncachable". [#2197](https://github.com/apollographql/apollo-server/pull/2197)
- Apply `defaultMaxAge` to scalar fields on the root object. [#2210](https://github.com/apollographql/apollo-server/pull/2210)
- Don't write to the persisted query cache until execution will begin. [PR #2227](https://github.com/apollographql/apollo-server/pull/2227)

- `apollo-server-azure-functions`: Added Azure Functions documentation and deployment examples [PR #2131](https://github.com/apollographql/apollo-server/pull/2131),
[Issue #2092](https://github.com/apollographql/apollo-server/issues/2092)

## v2.3.1

- Provide types for `graphql-upload` in a location where they can be accessed by TypeScript consumers of `apollo-server` packages. [ccf935f9](https://github.com/apollographql/apollo-server/commit/ccf935f9) [Issue #2092](https://github.com/apollographql/apollo-server/issues/2092)

## v2.3.0

- **BREAKING FOR NODE.JS <= 8.5.0 ONLY**: To continue using Apollo Server 2.x in versions of Node.js prior to v8.5.0, file uploads must be disabled by setting `uploads: false` on the `ApolloServer` constructor options.  Without explicitly disabling file-uploads, the server will `throw` at launch (with instructions and a link to our documentation).

  This early deprecation is due to changes in the third-party `graphql-upload` package which Apollo Server utilizes to implement out-of-the-box file upload functionality.  While, in general, Apollo Server 2.x aims to support all Node.js versions which were under an LTS policy at the time of its release, we felt this required an exception.  By `throw`-ing when `uploads` is not explicitly set to `false`, we aim to make it clear immediately (rather than surprisingly) that this deprecation has taken effect.

  While Node.js 6.x is covered by a [Long Term Support agreement by the Node.js Foundation](https://github.com/nodejs/Release#release-schedule) until April 2019, there are substantial performance (e.g. [V8](https://v8.dev/) improvements) and language changes (e.g. "modern" ECMAScript support) offered by newer Node.js engines (e.g. 8.x, 10.x).  We encourage _all users_ of Apollo Server to update to newer LTS versions of Node.js prior to the "end-of-life" dates for their current server version.

  **We intend to drop support for Node.js 6.x in the next major version of Apollo Server.**

  For more information, see [PR #2054](https://github.com/apollographql/apollo-server/pull/2054) and [our documentation](https://www.apollographql.com/docs/apollo-server/v2/migration-file-uploads.html).

## v2.2.7

- `apollo-engine-reporting`: When multiple instances of `apollo-engine-reporting` are loaded (an uncommon edge case), ensure that `encodedTraces` are handled only once rather than once per loaded instance. [PR #2040](https://github.com/apollographql/apollo-server/pull/2040)

## v2.2.6

- `apollo-server-micro`: Set the `Content-type` to `text/html` for GraphQL Playground. [PR #2026](https://github.com/apollographql/apollo-server/pull/2026)

## v2.2.5

- Follow-up on the update to `graphql-playground-html` in previous release by also bumping the minor version of the `graphql-playground-react` dependency to `1.7.10` — which is the version requested from the from the CDN bundle by `graphql-playground-html`. [PR #2037](https://github.com/apollographql/apollo-server/pull/2037)

## v2.2.4

- Fix GraphQL Playground documentation scrolling bug in Safari by updating to latest (rebased) fork of `graphql-playground-html`. [PR #2037](https://github.com/apollographql/apollo-server/pull/2037)

## v2.2.3

- When `generateClientInfo` is not used to define the client name, client version and
client reference ID, Apollo Server will now default to the values present in the HTTP headers
of the request (`apollographql-client-name`, `apollographql-client-reference-id` and
`apollographql-client-version` respectively).  As a last resort, when those headers are not set,
the query extensions' `clientInfo` values will be used. [PR #1960](https://github.com/apollographql/apollo-server/pull/1960)

## v2.2.2

- Fixed TypeScript 2.2 compatibility via updated `apollo-tooling` dependency. [Issue #1951](https://github.com/apollographql/apollo-server/issues/1951) [`26d6c739`](https://github.com/apollographql/apollo-server/commit/26d6c739505b3112694e641c272c748ce38ba86b)
- Throw a more specific error when asynchronous introspection query behavior is detected. [PR #1955](https://github.com/apollographql/apollo-server/pull/1955)

## v2.2.1

- Added support for an array of `modules` on the `ApolloServer` constructor options.  Each element of the `modules` can point to a module which exports `typeDefs` and `resolvers`.  These modules can be used in lieu of, or in combination with, directly specifying `schema` or `typeDefs`/`resolvers` on the constructor options.  This provides greater modularity and improved organization for logic which might be limited to a specific service. [`8f6481e6`](https://github.com/apollographql/apollo-server/commit/8f6481e60f8418738f9ebbe9d5ab5e7e2ce4d319).
- Added `resolveObject` support to query execution.  [`bb67584`](https://github.com/apollographql/apollo-server/commit/bb67584a224843a5b2509c2ebdd94e616fe6227c).
- Fix broken `apollo-server-cloud-functions` in 2.2.0 caused by missing TypeScript project references which resulted in the package not being published to npm in compiled form. [PR #1948](https://github.com/apollographql/apollo-server/pull/1948)

## v2.2.0

- New request pipeline, including support for plugins which can implement lifecycle hooks at various stages of a request. [PR #1795](https://github.com/apollographql/apollo-server/pull/1795).
- Introduce new `apollo-server-testing` utilities. [PR #1909](https://github.com/apollographql/apollo-server/pull/1909)
- Fix mocks configuration to allow disabling of mocks by using `mocks: false`, even if `mockEntireSchema` is `true`. [PR #1835](https://github.com/apollographql/apollo-server/pull/1835)
- Update `graphql-playground-html` to 1.7.8. [PR #1855](https://github.com/apollographql/apollo-server/pull/1855)
- Bring back Azure functions support [Issue #1752](https://github.com/apollographql/apollo-server/issue/1752) [PR #1753](https://github.com/apollographql/apollo-server/pull/1753)
- Allow an optional function to resolve the `rootValue`, passing the `DocumentNode` AST to determine the value. [PR #1555](https://github.com/apollographql/apollo-server/pull/1555)
- Follow-up on the work in [PR #1516](https://github.com/apollographql/apollo-server/pull/1516) to also fix missing insertion cursor/caret when a custom GraphQL configuration is specified which doesn't specify its own `cursorShape` property. [PR #1607](https://github.com/apollographql/apollo-server/pull/1607)
- Azure functions support [Issue #1752](https://github.com/apollographql/apollo-server/issue/1752) [PR #1753](https://github.com/apollographql/apollo-server/pull/1753) [PR #1948](https://github.com/apollographql/apollo-server/pull/1948)
- Allow JSON parsing in `RESTDataSource` of Content Type `application/hal+json`. [PR #185](https://github.com/apollographql/apollo-server/pull/1853)
- Add support for a `requestAgent` configuration parameter within the `engine` configuration.  This can be utilized when a proxy is necessary to transmit tracing and metrics data to Apollo Engine.  It accepts either an [`http.Agent`](https://nodejs.org/docs/latest-v8.x/api/http.html#http_class_http_agent) or [`https.Agent`](https://nodejs.org/docs/latest-v8.x/api/https.html#https_class_https_agent) and behaves the same as the `agent` parameter to Node.js' [`http.request`](https://nodejs.org/docs/latest-v8.x/api/http.html#http_http_request_options_callback). [PR #1879](https://github.com/apollographql/apollo-server/pull/1879)
- Allow an optional parameter to the `RESTDataSource` constructor which takes a `node-fetch`-compatible `fetch` implementation that will be used for HTTP calls instead of the default fetch. [PR #1807](https://github.com/apollographql/apollo-server/pull/1807)

## v2.1.0

- Updated the google-cloud-functions package to handle null paths [PR #1674](https://github.com/apollographql/apollo-server/pull/1674)
- Update link inside Authentication Docs [PR #1682](https://github.com/apollographql/apollo-server/pull/1682)
- Fix making sure all headers are getting reported to Engine properly when using `privateHeaders` [PR #1689](https://github.com/apollographql/apollo-server/pull/1689)
- _(experimental, subject to change/removal)_ Provide ability to specify client info in traces [#1631](https://github.com/apollographql/apollo-server/pull/1631)

## v2.0.8

- Reporting: Catch Error if JSON.Stringify Fails for Engine Trace [PR #1668](https://github.com/apollographql/apollo-server/pull/1668)
- Core: Allow context to be passed to all GraphQLExtension methods. [PR #1547](https://github.com/apollographql/apollo-server/pull/1547)

## v2.0.7

- Fix [#1581](https://github.com/apollographql/apollo-server/issues/1581) `apollo-server-micro` top level error response [#1619](https://github.com/apollographql/apollo-server/pull/1619)
- Switch `ApolloServerBase.schema` from private access to protected access. [#1610](https://github.com/apollographql/apollo-server/pull/1610)
- Add toggle for including error messages in reports [#1615](https://github.com/apollographql/apollo-server/pull/1615)
- Fix `apollo-server-cloud-functions` tests [#1611](https://github.com/apollographql/apollo-server/pull/1611/)

## v2.0.6

- Update `graphql-playground-html` to 1.7.4 [#1586](https://github.com/apollographql/apollo-server/pull/1586)
- Add support for `graphql-js` v14 by augmenting typeDefs with the `@cacheControl` directive so SDL validation doesn't fail [#1595](https://github.com/apollographql/apollo-server/pull/1595)
- Add `node-fetch` extensions typing to `RequestInit` [#1602](https://github.com/apollographql/apollo-server/pull/1602)

## v2.0.5

- Google Cloud Function support [#1402](https://github.com/apollographql/apollo-server/issues/1402) [#1446](https://github.com/apollographql/apollo-server/pull/1446)
- Switch to a fork of `apollo-upload-server` to fix missing `core-js` dependency. [#1556](https://github.com/apollographql/apollo-server/pull/1556)

## v2.0.4

- apollo-server: Release due to failed build and install

## v2.0.3

- apollo-server: failed publish
- pass payload into context function for subscriptions [#1513](https://github.com/apollographql/apollo-server/pull/1513)
- Add option to mock the entire schema(i.e. sets preserveResolvers) [PR #1546](https://github.com/apollographql/apollo-server/pull/1546)

## v2.0.2

- Release with Lerna 3 due
- Hapi: Allow additional route options to be passed to Hapi.js plugin. [PR #1384](https://github.com/apollographql/apollo-server/pull/1384)
- express, koa: remove next after playground [#1436](https://github.com/apollographql/apollo-server/pull/1436)
- Hapi: Pass the response toolkit to the context function. [#1407](https://github.com/apollographql/apollo-server/pull/1407)
- update apollo-engine-reporting-protobuf to non-beta [#1429](https://github.com/apollographql/apollo-server/pull/1429)
- playground would use its own settings as default [#1516](https://github.com/apollographql/apollo-server/pull/1516)
- Lambda: Look in event.path first when picking endpoint for GraphQL Playground [#1527](https://github.com/apollographql/apollo-server/pull/1527)
- Fix to allow enabling GraphQL Playground in production with custom config [#1495](https://github.com/apollographql/apollo-server/pull/1495)

## v2.0.1

- This version failed to publish fully/correctly and should not be used.

## v2.0.0-rc.10

- Fix and Export Extension and Playground Types [#1360](https://github.com/apollographql/apollo-server/pull/1360)
- Pin internal dependencies [#1361](https://github.com/apollographql/apollo-server/pull/1361)

## v2.0.0-rc.9

- This version failed to publish fully/correctly and should not be used.

## v2.0.0-rc.8

- export GraphQLUpload from integrations [#1322](https://github.com/apollographql/apollo-server/pull/1322)
- add `cors` to vanilla [#1335](https://github.com/apollographql/apollo-server/pull/1335)
- export `bodyParser.Options` to koa [#1334](https://github.com/apollographql/apollo-server/pull/1334)
- add and use playground in ApolloServer constructor [#1297](https://github.com/apollographql/apollo-server/pull/1297)
- **breaking**: remove calculate headers as function [#1337](https://github.com/apollographql/apollo-server/pull/1337)
- **breaking**: remove `formatParams` [#1331](https://github.com/apollographql/apollo-server/pull/1331)

## v2.0.0-rc.7

- enable engine reporting from lambda [#1313](https://github.com/apollographql/apollo-server/pull/1313)
- remove flattening of errors [#1288](https://github.com/apollographql/apollo-server/pull/1288)
- dynamic url in datasourece ([#1277](https://github.com/apollographql/apollo-server/pull/1277))

## v2.0.0-rc.6

- BREAKING: errors are passed to user extensions, then engine reporting, and finally `formatError` ([#1272](https://github.com/apollographql/apollo-server/pull/1272))
- `formatError` only called once on validation errors ([#1272](https://github.com/apollographql/apollo-server/pull/1272))
- BREAKING: apollo-server-env does place types in global namespace ([#1259](https://github.com/apollographql/apollo-server/pull/1259))
- export Request from apollo-datasource-rest and graphql-extensions (53d7a75 c525818)
- Use scoped graphql-playground and centralize version (8ea36d8, 84233d2)
- fix dependencies + exports ([#1257](https://github.com/apollographql/apollo-server/pull/1257))
- fix data source + context cloning (7e35305)
- use fetch instead of Node request for engine-reporting ([#1274](https://github.com/apollographql/apollo-server/pull/1274))

## v2.0.0-rc.5

- fix formatError to keep prototype of Error ([#1235](https://github.com/apollographql/apollo-server/pull/1235))

## v2.0.0-rc.4

- Add trailing slash to data source
- allow body passed to data source
- new apollo-engine-reporting agent

## v2.0.0-rc.3

- graphql as peerDependency ([#1232](https://github.com/apollographql/apollo-server/pull/1232))
- APQ in batches ([#1234](https://github.com/apollographql/apollo-server/pull/1234))
- APQ hits/misses in traces

## v2.0.0-rc.2

- Missing apollo-upload-server dependency ([#1221](https://github.com/apollographql/apollo-server/pull/1221))
- encode trace report over each request in apollo-engine-reporting

## v2.0.0-rc.1

- BREAKING: remove logFunction ([71a403d](https://github.com/apollographql/apollo-server/pull/1125/commits/71a403dfa38ee050606d3fa32630005e0a98016f)), see [this commit](https://github.com/apollographql/apollo-server/blob/8914b135df9840051fe81cc9224b444cfc5b61ab/packages/apollo-server-core/src/logging.ts) for an implementation
- move upload option to constructor ([#1204](https://github.com/apollographql/apollo-server/pull/1204))
- fixed hapi gui bugs ([#1211](https://github.com/apollographql/apollo-server/pull/1211))
- remove requirement for exModuleInterop ([#1210](https://github.com/apollographql/apollo-server/pull/1210))
- change BadUserInputError to UserInputError ([#1208](https://github.com/apollographql/apollo-server/pull/1208))
- add cache-control headers for CDN integration ([#1138](https://github.com/apollographql/apollo-server/pull/1138))
- Lambda support (thanks to @adnsio, @bwlt, and @gragio [#1138](https://github.com/apollographql/apollo-server/pull/1138))

Data sources

- add memcache and redis support ([#1191](https://github.com/apollographql/apollo-server/pull/1191))
- add patch method ([#1190](https://github.com/apollographql/apollo-server/pull/1190))

## v2.0.0-rc.0

- Breaking: `registerServer` changed to `server.applyMiddleware` ([3279991](https://github.com/apollographql/apollo-server/pull/1125/commits/327999174cfbcecaa4e401ffd7b2d7148ba0fd65))
- Breaking: subscriptions enabled with `installSubscriptionHandlers`
- Add Data Sources ([#1163](https://github.com/apollographql/apollo-server/pull/1163))

## v2.0.0-beta.4

- Bug fix to allow async context ([#1129](https://github.com/apollographql/apollo-server/pull/1129))
- logFunction is now an extension ([#1128](https://github.com/apollographql/apollo-server/pull/1128))
- Allow user defined extensions and include engine reporting ([#1105](https://github.com/apollographql/apollo-server/pull/#105))

## v2.0.0-beta.3

- remove registerServer configuration from `apollo-server`'s listen ([#1090](https://github.com/apollographql/apollo-server/pull/1090))
- move healthcheck into variants ([#1086](https://github.com/apollographql/apollo-server/pull/1086))
- Add file uploads, **breaking** requires removing `scalar Upload` from the typeDefs ([#1071](https://github.com/apollographql/apollo-server/pull/1071))
- Add reporting to Engine as apollo-engine-reporting ([#1105](https://github.com/apollographql/apollo-server/pull/1105))
- Allow users to define extensions ([#1105](https://github.com/apollographql/apollo-server/pull/1105))

## v2.0.0-beta.2

ListenOptions:

- `engine` -> `engineProxy`
- `port`, `host`, and other http options moved under `http` key ([#1080](https://github.com/apollographql/apollo-server/pull/1080))

- `subscriptions` moved to `server.listen` ([#1059](https://github.com/apollographql/apollo-server/pull/1059))
- Add mocks to server constructor ([#1017](https://github.com/apollographql/apollo-server/pull/1017))
- Add `bodyParserConfig` parameter to `registerServer` in apollo-server ([#1059](https://github.com/apollographql/apollo-server/pull/1059)) [commit](https://github.com/apollographql/apollo-server/pull/1063/commits/d08f862063b60f35d92f903c9ac52702150c10f6)
- Hapi variant ([#1058](https://github.com/apollographql/apollo-server/pull/1058)) ([#1082](https://github.com/apollographql/apollo-server/pull/1082))
- Remove tests and guaranteed support for Node 4 [PR #1024](https://github.com/apollographql/apollo-server/pull/1024)
- Cleanup docs [PR #1233](https://github.com/apollographql/apollo-server/pull/1233/files)

## 1.4.0

- [Issue #626] Integrate apollo-fastify plugin. [PR #1013](https://github.com/apollographql/apollo-server/pull/1013)
- add hapi 16 next() invocation [PR #743](https://github.com/apollographql/apollo-server/pull/743)
- Add skipValidation option [PR #839](https://github.com/apollographql/apollo-server/pull/839)
- `apollo-server-module-graphiql`: adds an option to the constructor to disable url rewriting when editing a query [PR #1047](https://github.com/apollographql/apollo-server/pull/1047)
- Upgrade `subscription-transport-ws` to 0.9.9 for Graphiql

## v1.3.6

- Recognize requests with Apollo Persisted Queries and return `PersistedQueryNotSupported` to the client instead of a confusing error. [PR #982](https://github.com/apollographql/apollo-server/pull/982)

## v1.3.5

- `apollo-server-adonis`: The `Content-type` of an operation response will now be correctly set to `application/json`. [PR #842](https://github.com/apollographql/apollo-server/pull/842) [PR #910](https://github.com/apollographql/apollo-server/pull/910)
- `apollo-server-azure-functions`: Fix non-functional Azure Functions implementation and update examples in Azure Functions' `README.md`. [PR #753](https://github.com/apollographql/apollo-server/pull/753) [Issue #684](https://github.com/apollographql/apollo-server/issues/684)
- Fix `TypeError` on GET requests with missing `query` parameter. [PR #964](https://github.com/apollographql/apollo-server/pull/964)
- The typing on the context of `GraphQLServerOptions` now matches the equivilent type used by `graphql-tools`. [PR #919](https://github.com/apollographql/apollo-server/pull/919)
- Middleware handlers now used named (rather than anonymous) functions to enable easier identification during debugging/profiling. [PR #827](https://github.com/apollographql/apollo-server/pull/827)
- The `npm-check-updates` package has been removed as a "dev dependency" which was resulting in an _older_ version of `npm` being used during testing. [PR #959](https://github.com/apollographql/apollo-server/pull/959)
- The typing on `HttpQueryRequest`'s `query` attribute now enforces that its object properties' keys be `String`s. [PR #834](https://github.com/apollographql/apollo-server/pull/834)
- TypeScript types have been updated via updates to `@types/node`, `@types/connect`, `@types/koa` and `@types/aws-lambda`.

## v1.3.4

- Upgrade to `apollo-cache-control@0.1.0` and allow you to specify options to it (such as the new `defaultMaxAge`) by passing `cacheControl: {defaultMaxAge: 5}` instead of `cacheControl: true`.

## v1.3.3

- Updated peer dependencies to support `graphql@0.13.x`.
- `apollo-server-express`: The `GraphQLOptions` type is now exported from `apollo-server-express` in order to facilitate type checking when utilizing `graphqlExpress`, `graphiqlExpress`, `graphqlConnect` and `graphiqlConnect`. [PR #871](https://github.com/apollographql/apollo-server/pull/871)
- Update GraphiQL version to 0.11.11. [PR #914](https://github.com/apollographql/apollo-server/pull/914)

## v1.3.2

- Updated peer dependencies and tests to support `graphql@0.12`.
- Fix issue where the core `runQuery` method broke the ability to use the Node `async_hooks` feature's call stack. [PR #733](https://github.com/apollographql/apollo-server/pull/733)
- Hoist declarations of rarely used functions out of `doRunQuery` to improve performance. [PR# 821](https://github.com/apollographql/apollo-server/pull/821)

## v1.3.1

- Fixed a fatal execution error with the new `graphql@0.12`.

## v1.3.0

- **Breaking:** `apollo-server-hapi`: now supports Hapi v17, and no longer supports Hapi v16.  For information on running Apollo Server 1.x with Hapi v16, [check this documentation](https://www.apollographql.com/docs/apollo-server/v1/servers/hapi.html#Hapi-16).
- **New package**: `apollo-server-adonis` supporting the Adonis framework!
- The `graphqlOptions` parameter to server GraphQL integration functions now accepts context as a function and as an object with a prototype. [PR #679](https://github.com/apollographql/apollo-server/pull/679)
- `apollo-server-express`: Send Content-Length header.
- `apollo-server-micro`: Allow Micro 9 in `peerDependencies`. [PR #671](https://github.com/apollographql/apollo-server/pull/671)
- GraphiQL integration:
  - Recognize Websocket endpoints with secure `wss://` URLs.
  - Only include truthy values in GraphiQL URL.

## v1.2.0

- **New feature**: Add support for Apollo Cache Control. Enable `apollo-cache-control` by passing `cacheControl: true` to your server's GraphQL integration function.
- Include README.md in published npm packages.

## v1.1.7

- Added support for the vhost option for Hapi [PR #611](https://github.com/apollographql/apollo-server/pull/611)
- Fix dependency on `apollo-tracing` to be less strict.

## v1.1.6

- GraphiQL integration: add support for `websocketConnectionParams` for subscriptions. [#452](https://github.com/apollographql/apollo-server/issues/452) [PR 548](https://github.com/apollographql/apollo-server/pull/548)

(v1.1.4 had a major bug and was immediately unpublished. v1.1.5 was identical to v1.1.6.)

## v1.1.3

- GraphiQL integration: Fixes bug where CORS would not allow `Access-Control-Allow-Origin: *` with credential 'include', changed to 'same-origin' [Issue #514](https://github.com/apollographql/apollo-server/issues/514)
- Updated peer dependencies to support `graphql@0.11`.

## v1.1.2

- Fixed bug with no URL query params with GraphiQL on Lambda [Issue #504](https://github.com/apollographql/apollo-server/issues/504) [PR #512](https://github.com/apollographql/apollo-server/pull/503)

## v1.1.1

- Added support for Azure Functions [#503](https://github.com/apollographql/apollo-server/pull/503)

## v1.1.0

- Added ability to provide custom default field resolvers [#482](https://github.com/apollographql/apollo-server/pull/482)
- Add `tracing` option to collect and expose trace data in the [Apollo Tracing format](https://github.com/apollographql/apollo-tracing)
- Add support for GraphiQL editor themes in [#484](https://github.com/apollographql/apollo-server/pull/484) as requested in [#444](https://github.com/apollographql/apollo-server/issues/444)
- Add support for full websocket using GraphiQL [#491](https://github.com/apollographql/graphql-server/pull/491)
- Updated restify lib ([@yucun](https://github.com/liyucun/)) in [#472](https://github.com/apollographql/apollo-server/issues/472)
- Updated package apollo-server-micro, updated micro in devDependencies and peerDependencies to ^8.0.1

## v1.0.3

- Revert [#463](https://github.com/apollographql/graphql-server/pull/463),
  because it's a breaking change that shouldn't have been a patch update.

## v1.0.2

- Rename packages from graphql-server- to apollo-server- [#465](https://github.com/apollographql/apollo-server/pull/465). We'll continue to publish `graphql-server-` packages that depend on the renamed `apollo-server-` packages for the time being, to ensure backwards compatibility.

## v1.0.1

- Fix Express package not calling the callback on completion ([@chemdrew](https://github.com/chemdrew)) in [#463](https://github.com/apollographql/graphql-server/pull/463)

## v1.0.0

- Add package readmes for Express, Hapi, Koa, Restify ([@helfer](https://github.com/helfer)) in [#442](https://github.com/apollographql/graphql-server/pull/442)
- Updated & fixed typescript typings ([@helfer](https://github.com/helfer)) in [#440](https://github.com/apollographql/graphql-server/pull/440)

## v0.9.0

- Allow GraphiQLOptions to be a function ([@NeoPhi](https://github.com/NeoPhi)) on [#426](https://github.com/apollographql/graphql-server/pull/426)

## v0.8.5

- Fix: graphql-server-micro now properly returns response promises [#401](https://github.com/apollographql/graphql-server/pull/401)

## v0.8.4

## v0.8.3

## v0.8.2

- Fix issue with auto-updating dependencies that caused fibers to update accidentally ([@helfer](https://github.com/helfer)) on [#425](https://github.com/apollographql/graphql-server/pull/425)

## v0.8.1

- **Security Fix** Ensure queries submitted via HTTP GET run through validation ([@DxCx](https://github.com/DxCx)) on [#424](https://github.com/apollographql/graphql-server/pull/424)

## v0.8.0

- Persist `window.location.hash` on URL updates [#386](https://github.com/apollographql/graphql-server/issues/386)
- Added support for `graphql-js` > 0.10.0 [#407](https://github.com/apollographql/graphql-server/pull/407)
- Updated `subscriptions-transport-ws` for GraphiQL with subscriptions [#407](https://github.com/apollographql/graphql-server/pull/407)

## v0.7.2

- Fix include passHeader field that was accidentally removed

## v0.7.1

- Fix graphiql fetcher to use endpointURL parameter instead of hardcoded URI.[#365](https://github.com/apollographql/graphql-server/issues/356)

## v0.7.0

- Add Zeit Micro Integration [#324](https://github.com/apollographql/graphql-server/issues/324)
- add support for subscriptionURL to GraphiQL ([@urigo](https://github.com/urigo) on [#320](https://github.com/apollostack/graphql-server/pull/320)
- Restify: Fix for calling next() ([@jadkap](https://github.com/jadkap)) on [#285](https://github.com/apollostack/graphql-server/pull/285)
- **Breaking:** Update all dependencies [#329](https://github.com/apollographql/graphql-server/issues/329)

## v0.6.0

- Add AWS Lambda Integration [PR #247](https://github.com/apollostack/graphql-server/pull/247)
- Update GraphiQL to version 0.9.1 ([@ephemer](https://github.com/ephemer)) on [#293](https://github.com/apollostack/graphql-server/pull/293)
- **Restify integration** ([@joelgriffith](https://github.com/joelgriffith)) on [#189](https://github.com/apollostack/graphql-server/pull/189)
- run batched requests in parallel ([@DxCx](https://github.com/DxCx)) on [#273](https://github.com/apollostack/graphql-server/pull/273)
- Fix GraphiQL options variables. Issue #193. ([@alanchristensen](https://github.com/alanchristensen)) on
  [PR #255](https://github.com/apollostack/apollo-server/pull/255)
- Allow graphql@0.9.0 as peerDependency ([@Chris-R3](https://github.com/Chris-R3)) on [PR #278](https://github.com/apollostack/graphql-server/pull/278)

## v0.5.1

- add support for HTTP GET Method ([@DxCx](https://github.com/DxCx)) on [#180](https://github.com/apollostack/graphql-server/pull/180)

## v0.5.0

- Switch graphql typings for typescript to @types/graphql [#260](https://github.com/apollostack/graphql-server/pull/260)

## v0.4.4

- Update GraphiQL to version 0.8.0 ([@DxCx](https://github.com/DxCx)) on [#192](https://github.com/apollostack/graphql-server/pull/192)
- Upgrade to GraphQL-js 0.8.1.

## v0.4.2

- **Restructure Apollo Server into 6 new packages, and rename to GraphQL Server** ([@DxCx](https://github.com/DxCx)) and ([@stubailo](https://github.com/stubailo)) in [#183](https://github.com/apollostack/graphql-server/pull/183) and [#164](https://github.com/apollostack/graphql-server/pull/183).
- There are now 6 packages that make up the GraphQL server family:
  - `graphql-server-core`
  - `graphql-module-graphiql`
  - `graphql-module-operation-store`
  - `graphql-server-express`
  - `graphql-server-hapi`
  - `graphql-server-koa`
- Exports have been renamed. Everything that used to export `apollo*` now exports `graphql*`, for example `apolloExpress` has become `graphqlExpress`.
- The repository is now managed using [Lerna](https://github.com/lerna/lerna).

## v0.3.3

- Fix passHeader option in GraphiQL (Both Hapi and Koa)
- Pass `ctx` instead of `ctx.request` to options function in Koa integration ([@HriBB](https://github.com/HriBB)) in [PR #154](https://github.com/apollostack/apollo-server/pull/154)
- Manage TypeScript declaration files using npm. ([@od1k](https:/github.com/od1k) in [#162](https://github.com/apollostack/apollo-server/pull/162))
- Fix connect example in readme. ([@conrad-vanl](https://github.com/conrad-vanl) in [#165](https://github.com/apollostack/apollo-server/pull/165))
- Add try/catch to formatError. ([@nicolaslopezj](https://github.com/nicolaslopezj) in [#174](https://github.com/apollostack/apollo-server/pull/174))
- Clone context object for each query in a batch.

## v0.3.2

- Added missing exports for hapi integration ([@nnance](https://github.com/nnance)) in [PR #152](https://github.com/apollostack/apollo-server/pull/152)

## v0.3.1

- Fixed dependency issue with boom package that affected the hapi integration. ([@sammkj](https://github.com/sammkj) in [#150](https://github.com/apollostack/apollo-server/pull/150))

## v0.3.0

- Refactor Hapi integration to improve the API and make the plugins more idiomatic. ([@nnance](https://github.com/nnance)) in
  [PR #127](https://github.com/apollostack/apollo-server/pull/127)
- Fixed query batching with Hapi integration. Issue #123 ([@nnance](https://github.com/nnance)) in
  [PR #127](https://github.com/apollostack/apollo-server/pull/127)
- Add support for route options in Hapi integration. Issue #97. ([@nnance](https://github.com/nnance)) in
  [PR #127](https://github.com/apollostack/apollo-server/pull/127)
- Camelcase Hapi. Issue #129. ([@nnance](https://github.com/nnance)) in
  [PR #132](https://github.com/apollostack/apollo-server/pull/132)
- Fix error handling when parsing variables parameter. Issue #130. ([@nnance](https://github.com/nnance)) in
  [PR #131](https://github.com/apollostack/apollo-server/pull/131)
- Improve logging function. Issue #79. ([@nnance](https://github.com/nnance)) in
  [PR #136](https://github.com/apollostack/apollo-server/pull/136)
- Output stack trace for errors in debug mode. Issue #111. ([@nnance](https://github.com/nnance)) in
  [PR #137](https://github.com/apollostack/apollo-server/pull/137)
- Allow to pass custom headers in GraphiQL ([@nicolaslopezj](https://github.com/nicolaslopezj) in [#133](https://github.com/apollostack/apollo-server/pull/133)).

## v0.2.6

- Expose the OperationStore as part of the public API. ([@nnance](https://github.com/nnance))
- Support adding parsed operations to the OperationStore. ([@nnance](https://github.com/nnance))
- Expose ApolloOptions as part of the public API.

## v0.2.5

- Made promise compatible with fibers ([@benjamn](https://github.com/benjamn) in [#92](https://github.com/apollostack/apollo-server/pull/92))

## v0.2.2

- Log server events such as request start etc. with logFunction ([@helfer](https://github.com/helfer) in [#78](https://github.com/apollostack/apollo-server/pull/78))

## v0.2.1

- Complete refactor of Apollo Server using TypeScript. PR [#41](https://github.com/apollostack/apollo-server/pull/41)
- Added Hapi integration ([@nnance](https://github.com/nnance) in [#46](https://github.com/apollostack/apollo-server/pull/46))
- Added Koa integration ([@HriBB](https://github.com/HriBB) in [#59](https://github.com/apollostack/apollo-server/pull/59))
- Changed express integration to support connect as well ([@helfer](https://github.com/helfer) in [#58](https://github.com/apollostack/apollo-server/pull/58))
- Dropped express-graphql dependency
- Dropped support for GET requests, only POST requests are allowed now
- Split GraphiQL into a separate middleware
- Factored out core to support Hapi, Koa and connect implementations
- Added support for query batching
- Added support for query whitelisting / stored queries
- Removed body parsing from express integration. Body must be parsed outside of apollo now
- Added `formatRequest` and `formatResponse` functions to apollo options.
- Removed support for shorthand schema definitions, connectors and mocks (use `graphql-tools` instead)

## v0.1.5

- BUG: Fixed a spelling error with `tracer.submit()` from PR [#26](https://github.com/apollostack/apollo-server/pull/26)
  in PR [#31](https://github.com/apollostack/apollo-server/pull/31)

## v.0.1.4

- BUG: Fixed a bug with tracer mocks that would throw a TypeError when using Ava [#26](https://github.com/apollostack/apollo-server/pull/26)

## v0.1.3

- Updated graphql dependency to 0.6.0<|MERGE_RESOLUTION|>--- conflicted
+++ resolved
@@ -9,15 +9,13 @@
 
 ## vNEXT
 
-<<<<<<< HEAD
 - _Nothing yet! Stay tuned!_
 
+## v3.1.1
+
+- `apollo-server-env`: Update `Headers.values()` type to match what `node-fetch` actually does and what the Fetch spec says it should be, and what `@types/node-fetch` [finally](https://github.com/DefinitelyTyped/DefinitelyTyped/pull/54674) gets correct. [PR #5537](https://github.com/apollographql/apollo-server/pull/5537)
+
 ## v3.1.0
-=======
-- `apollo-server-env`: Update `Headers.values()` type to match what `node-fetch` actually does and what the Fetch spec says it should be, and what `@types/node-fetch` [finally](https://github.com/DefinitelyTyped/DefinitelyTyped/pull/54674) gets correct. [PR #5537](https://github.com/apollographql/apollo-server/pull/5537)
-
-
->>>>>>> f567779c
 
 - `apollo-server-core`: If a client does not provide a value or provides null for a variable declared to be non-null, this is now reported as an error with an `extensions.code` of `BAD_USER_INPUT` rather than `INTERNAL_SERVER_ERROR`. (This is similar to a change we made in v2.23.0 for variables that are sent as the wrong type.) [PR #5508](https://github.com/apollographql/apollo-server/pull/5508) [Issue #5353](https://github.com/apollographql/apollo-server/issues/5353)
 - `apollo-server-core`/`apollo-server-plugin-base`: Add support for `schemaDidLoadOrUpdate` event hooks, to be specified by the `serverWillStart` event hook. Plugins listening for this event will receive the API schema (and core schema for gateways) when the server's schema is initially loaded and when the server's schema is updated. For more information about this plugin event, see [the plugin event reference documentation](https://www.apollographql.com/docs/apollo-server/integrations/plugins-event-reference/). [PR #5187](https://github.com/apollographql/apollo-server/pull/5187)
