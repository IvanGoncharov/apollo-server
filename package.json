{
  "name": "apollo-server-monorepo",
  "private": true,
  "license": "MIT",
  "repository": "github:apollographql/apollo-server",
  "scripts": {
    "clean": "git clean -dfqX -- ./node_modules **/{dist,node_modules}/ ./packages/*/tsconfig*tsbuildinfo",
    "compile": "tsc --build tsconfig.build.json",
    "compile:clean": "tsc --build tsconfig.build.json --clean",
    "watch": "tsc --build tsconfig.build.json --watch",
<<<<<<< HEAD
    "version": "lerna version -m 'Release'",
    "version:server": "npm run version -- --force-publish=apollo-server,apollo-server-core,apollo-server-azure-functions,apollo-server-cloud-functions,apollo-server-cloudflare,apollo-server-express,apollo-server-fastify,apollo-server-hapi,apollo-server-koa,apollo-server-lambda,apollo-server-micro",
    "version:federation": "npm run version -- --force-publish=@apollo/federation,@apollo/gateway",
    "release:publish": "node -p '`Publish (dist-tag:${process.env.APOLLO_DIST_TAG || \"latest\"})`' | git tag -F - \"publish/$(date -u '+%Y%m%d%H%M%S')\" && git push origin \"$(git describe --match='publish/*' --tags --exact-match HEAD)\"",
=======
    "release:version-bump": "lerna version -m 'Release'",
    "release:version-bump:server": "npm run release:version -- --force-publish=apollo-server,apollo-server-core,apollo-server-azure-functions,apollo-server-cloud-functions,apollo-server-cloudflare,apollo-server-express,apollo-server-fastify,apollo-server-hapi,apollo-server-koa,apollo-server-lambda,apollo-server-micro",
    "version:federation": "npm run release:version -- --force-publish=@apollo/federation,@apollo/gateway",
    "release:start-ci-publish": "node -p '`Publish (dist-tag:${process.env.APOLLO_DIST_TAG || \"latest\"})`' | git tag -F - \"publish/$(date -u '+%Y%m%d%H%M%S')\" && git push origin \"$(git describe --match='publish/*' --tags --exact-match HEAD)\"",
>>>>>>> 90ff35cf
    "postinstall": "lerna run prepare && npm run compile",
    "test": "jest --verbose",
    "test:clean": "jest --clearCache",
    "test:watch": "jest --verbose --watchAll",
    "testonly": "npm test",
    "test:ci": "exit 0",
    "coverage": "npm test -- --coverage",
    "coverage:upload": "codecov"
  },
  "engines": {
    "node": ">=6"
  },
  "dependencies": {
    "@apollographql/apollo-tools": "0.4.0",
    "@apollo/federation": "file:packages/apollo-federation",
    "@apollo/gateway": "file:packages/apollo-gateway",
    "apollo-cache-control": "file:packages/apollo-cache-control",
    "apollo-datasource": "file:packages/apollo-datasource",
    "apollo-datasource-rest": "file:packages/apollo-datasource-rest",
    "apollo-engine-reporting": "file:packages/apollo-engine-reporting",
    "apollo-engine-reporting-protobuf": "file:packages/apollo-engine-reporting-protobuf",
    "apollo-server": "file:packages/apollo-server",
    "apollo-server-azure-functions": "file:packages/apollo-server-azure-functions",
    "apollo-server-cache-memcached": "file:packages/apollo-server-cache-memcached",
    "apollo-server-cache-redis": "file:packages/apollo-server-cache-redis",
    "apollo-server-caching": "file:packages/apollo-server-caching",
    "apollo-server-cloud-functions": "file:packages/apollo-server-cloud-functions",
    "apollo-server-cloudflare": "file:packages/apollo-server-cloudflare",
    "apollo-server-core": "file:packages/apollo-server-core",
    "apollo-server-env": "file:packages/apollo-server-env",
    "apollo-server-errors": "file:packages/apollo-server-errors",
    "apollo-server-express": "file:packages/apollo-server-express",
    "apollo-server-fastify": "file:packages/apollo-server-fastify",
    "apollo-server-hapi": "file:packages/apollo-server-hapi",
    "apollo-server-integration-testsuite": "file:packages/apollo-server-integration-testsuite",
    "apollo-server-koa": "file:packages/apollo-server-koa",
    "apollo-server-lambda": "file:packages/apollo-server-lambda",
    "apollo-server-micro": "file:packages/apollo-server-micro",
    "apollo-server-plugin-base": "file:packages/apollo-server-plugin-base",
    "apollo-server-plugin-response-cache": "file:packages/apollo-server-plugin-response-cache",
    "apollo-server-testing": "file:packages/apollo-server-testing",
    "apollo-server-types": "file:packages/apollo-server-types",
    "apollo-tracing": "file:packages/apollo-tracing",
    "graphql-extensions": "file:packages/graphql-extensions"
  },
  "devDependencies": {
    "@types/async-retry": "1.4.1",
    "@types/aws-lambda": "8.10.31",
    "@types/body-parser": "1.17.1",
    "@types/connect": "3.4.32",
    "@types/fast-json-stable-stringify": "2.0.0",
    "@types/graphql": "14.2.3",
    "@types/hapi": "17.8.6",
    "@types/ioredis": "4.0.15",
    "@types/jest": "24.0.18",
    "@types/koa-router": "7.0.42",
    "@types/lodash": "4.14.138",
    "@types/lodash.sortby": "4.7.6",
    "@types/lodash.xorby": "4.7.6",
    "@types/loglevel": "1.5.4",
    "@types/lru-cache": "5.1.0",
    "@types/memcached": "2.2.6",
    "@types/micro": "7.3.3",
    "@types/nock": "10.0.3",
    "@types/node": "8.10.53",
    "@types/node-fetch": "2.3.2",
    "@types/request": "2.48.2",
    "@types/request-promise": "4.1.44",
    "@types/test-listen": "1.1.0",
    "@types/type-is": "1.6.3",
    "@types/ws": "6.0.3",
    "apollo-fetch": "0.7.0",
    "apollo-link": "1.2.12",
    "apollo-link-http": "1.5.15",
    "apollo-link-persisted-queries": "0.2.2",
    "azure-functions-ts-essentials": "1.3.2",
    "body-parser": "1.19.0",
    "codecov": "3.5.0",
    "connect": "3.7.0",
    "deep-freeze": "0.0.1",
    "express": "4.17.1",
    "fastify": "1.14.6",
    "form-data": "2.5.1",
    "graphql": "14.5.4",
    "graphql-subscriptions": "1.1.0",
    "graphql-tag": "2.10.1",
    "graphql-tools": "4.0.5",
    "hapi": "17.8.5",
    "ioredis": "4.14.0",
    "jest": "24.9.0",
    "jest-config": "24.9.0",
    "jest-junit": "8.0.0",
    "jest-matcher-utils": "24.9.0",
    "js-sha256": "0.9.0",
    "koa": "2.8.1",
    "lerna": "3.16.4",
    "memcached-mock": "0.1.0",
    "mock-req": "0.2.0",
    "nock": "10.0.6",
    "node-fetch": "2.3.0",
    "qs-middleware": "1.0.3",
    "request": "2.88.0",
    "request-promise": "4.2.4",
    "subscriptions-transport-ws": "0.9.16",
    "supertest": "4.0.2",
    "test-listen": "1.1.0",
    "ts-jest": "24.0.2",
    "typescript": "3.6.2",
    "ws": "6.2.1"
  },
  "jest": {
    "projects": [
      "<rootDir>/packages/*"
    ]
  }
}<|MERGE_RESOLUTION|>--- conflicted
+++ resolved
@@ -8,23 +8,16 @@
     "compile": "tsc --build tsconfig.build.json",
     "compile:clean": "tsc --build tsconfig.build.json --clean",
     "watch": "tsc --build tsconfig.build.json --watch",
-<<<<<<< HEAD
-    "version": "lerna version -m 'Release'",
-    "version:server": "npm run version -- --force-publish=apollo-server,apollo-server-core,apollo-server-azure-functions,apollo-server-cloud-functions,apollo-server-cloudflare,apollo-server-express,apollo-server-fastify,apollo-server-hapi,apollo-server-koa,apollo-server-lambda,apollo-server-micro",
-    "version:federation": "npm run version -- --force-publish=@apollo/federation,@apollo/gateway",
-    "release:publish": "node -p '`Publish (dist-tag:${process.env.APOLLO_DIST_TAG || \"latest\"})`' | git tag -F - \"publish/$(date -u '+%Y%m%d%H%M%S')\" && git push origin \"$(git describe --match='publish/*' --tags --exact-match HEAD)\"",
-=======
     "release:version-bump": "lerna version -m 'Release'",
     "release:version-bump:server": "npm run release:version -- --force-publish=apollo-server,apollo-server-core,apollo-server-azure-functions,apollo-server-cloud-functions,apollo-server-cloudflare,apollo-server-express,apollo-server-fastify,apollo-server-hapi,apollo-server-koa,apollo-server-lambda,apollo-server-micro",
     "version:federation": "npm run release:version -- --force-publish=@apollo/federation,@apollo/gateway",
     "release:start-ci-publish": "node -p '`Publish (dist-tag:${process.env.APOLLO_DIST_TAG || \"latest\"})`' | git tag -F - \"publish/$(date -u '+%Y%m%d%H%M%S')\" && git push origin \"$(git describe --match='publish/*' --tags --exact-match HEAD)\"",
->>>>>>> 90ff35cf
     "postinstall": "lerna run prepare && npm run compile",
     "test": "jest --verbose",
     "test:clean": "jest --clearCache",
     "test:watch": "jest --verbose --watchAll",
     "testonly": "npm test",
-    "test:ci": "exit 0",
+    "test:ci": "npm run coverage -- --ci --maxWorkers=2  --reporters=default --reporters=jest-junit",
     "coverage": "npm test -- --coverage",
     "coverage:upload": "codecov"
   },
